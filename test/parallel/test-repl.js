/* eslint-disable max-len, strict */
var common = require('../common');
var assert = require('assert');

common.globalCheck = false;
common.refreshTmpDir();

const net = require('net');
const repl = require('repl');
const message = 'Read, Eval, Print Loop';
const prompt_unix = 'node via Unix socket> ';
const prompt_tcp = 'node via TCP socket> ';
const prompt_multiline = '... ';
const prompt_npm = 'npm should be run outside of the ' +
                   'node repl, in your normal shell.\n' +
                   '(Press Control-D to exit.)\n';
const expect_npm = prompt_npm + prompt_unix;
var server_tcp, server_unix, client_tcp, client_unix, replServer;

// absolute path to test/fixtures/a.js
var moduleFilename = require('path').join(common.fixturesDir, 'a');

console.error('repl test');

// function for REPL to run
global.invoke_me = function(arg) {
  return 'invoked ' + arg;
};

function send_expect(list) {
  if (list.length > 0) {
    var cur = list.shift();

    console.error('sending ' + JSON.stringify(cur.send));

    cur.client.expect = cur.expect;
    cur.client.list = list;
    if (cur.send.length > 0) {
      cur.client.write(cur.send + '\n');
    }
  }
}

function clean_up() {
  client_tcp.end();
  client_unix.end();
}

function strict_mode_error_test() {
  send_expect([
    { client: client_unix, send: 'ref = 1',
      expect: common.engineSpecificMessage({
        v8: /^ReferenceError:\sref\sis\snot\sdefined\n\s+at\srepl:1:5/,
        chakracore: /^ReferenceError: Variable undefined in strict mode/
      })},
  ]);
}

function error_test() {
  // The other stuff is done so reuse unix socket
  var read_buffer = '';
  var run_strict_test = true;
  client_unix.removeAllListeners('data');

  client_unix.on('data', function(data) {
    read_buffer += data.toString('ascii', 0, data.length);
    console.error('Unix data: ' + JSON.stringify(read_buffer) + ', expecting ' +
                 (client_unix.expect.exec ?
                  client_unix.expect :
                  JSON.stringify(client_unix.expect)));

    if (read_buffer.indexOf(prompt_unix) !== -1) {
      // if it's an exact match, then don't do the regexp
      if (read_buffer !== client_unix.expect) {
        var expect = client_unix.expect;
        if (expect === prompt_multiline)
          expect = /[\.]{3} /;
        assert.ok(read_buffer.match(expect));
        console.error('match');
      }
      read_buffer = '';
      if (client_unix.list && client_unix.list.length > 0) {
        send_expect(client_unix.list);
      } else if (run_strict_test) {
        replServer.replMode = repl.REPL_MODE_STRICT;
        run_strict_test = false;
        strict_mode_error_test();
      } else {
        console.error('End of Error test, running TCP test.');
        tcp_test();
      }

    } else if (read_buffer.indexOf(prompt_multiline) !== -1) {
      // Check that you meant to send a multiline test
      assert.strictEqual(prompt_multiline, client_unix.expect);
      read_buffer = '';
      if (client_unix.list && client_unix.list.length > 0) {
        send_expect(client_unix.list);
      } else if (run_strict_test) {
        replServer.replMode = repl.REPL_MODE_STRICT;
        run_strict_test = false;
        strict_mode_error_test();
      } else {
        console.error('End of Error test, running TCP test.\n');
        tcp_test();
      }

    } else {
      console.error('didn\'t see prompt yet, buffering.');
    }
  });

  send_expect([
    // Uncaught error throws and prints out
    { client: client_unix, send: 'throw new Error(\'test error\');',
      expect: /^Error: test error/ },
    // Common syntax error is treated as multiline command
    { client: client_unix, send: 'function test_func() {',
      expect: prompt_multiline },
    // You can recover with the .break command
    { client: client_unix, send: '.break',
      expect: prompt_unix },
    // But passing the same string to eval() should throw
    { client: client_unix, send: 'eval("function test_func() {")',
      expect: common.engineSpecificMessage({
        v8: /^SyntaxError: Unexpected end of input/,
        chakracore: /^SyntaxError: Expected '}'/})
    },
    // Can handle multiline template literals
    { client: client_unix, send: '`io.js',
      expect: prompt_multiline },
    // Special REPL commands still available
    { client: client_unix, send: '.break',
      expect: prompt_unix },
    // Template expressions can cross lines
    { client: client_unix, send: '`io.js ${"1.0"',
      expect: prompt_multiline },
    { client: client_unix, send: '+ ".2"}`',
      expect: `'io.js 1.0.2'\n${prompt_unix}` },
    // Dot prefix in multiline commands aren't treated as commands
    { client: client_unix, send: '("a"',
      expect: prompt_multiline },
    { client: client_unix, send: '.charAt(0))',
      expect: `'a'\n${prompt_unix}` },
    // Floating point numbers are not interpreted as REPL commands.
    { client: client_unix, send: '.1234',
      expect: '0.1234' },
    // Floating point expressions are not interpreted as REPL commands
    { client: client_unix, send: '.1+.1',
      expect: '0.2' },
    // Can parse valid JSON
    { client: client_unix, send: 'JSON.parse(\'{"valid": "json"}\');',
      expect: '{ valid: \'json\' }'},
    // invalid input to JSON.parse error is special case of syntax error,
    // should throw
    { client: client_unix, send: 'JSON.parse(\'{invalid: \\\'json\\\'}\');',
      expect: common.engineSpecificMessage({
        v8: /^SyntaxError: Unexpected token i/,
        chakracore: /^SyntaxError: Invalid character/})
    },
    // end of input to JSON.parse error is special case of syntax error,
    // should throw
    { client: client_unix, send: 'JSON.parse(\'066\');',
      expect: common.engineSpecificMessage({
        v8: /^SyntaxError: Unexpected number/,
        chakracore:  /^SyntaxError: Invalid number/})
    },
    // should throw
    { client: client_unix, send: 'JSON.parse(\'{\');',
      expect: common.engineSpecificMessage({
        v8: /^SyntaxError: Unexpected end of JSON input/,
        chakracore: /^SyntaxError: Syntax error/})
    },
    // invalid RegExps are a special case of syntax error,
    // should throw
    { client: client_unix, send: '/(/;',
      expect: common.engineSpecificMessage({
        v8: /^SyntaxError: Invalid regular expression\:/,
        chakracore: /^SyntaxError: Expected '\)' in regular expression/})
    },
    // invalid RegExp modifiers are a special case of syntax error,
    // should throw (GH-4012)
    { client: client_unix, send: 'new RegExp("foo", "wrong modifier");',
      expect: common.engineSpecificMessage({
        v8: /^SyntaxError: Invalid flags supplied to RegExp constructor/,
        chakracore: /^SyntaxError: Syntax error in regular expression/})
    },
    // strict mode syntax errors should be caught (GH-5178)
    { client: client_unix, send: '(function() { "use strict"; return 0755; })()',
      expect: common.engineSpecificMessage({
        v8: /^SyntaxError: Octal literals are not allowed in strict mode/,
        chakracore: /^SyntaxError: Octal numeric literals and escape characters not allowed in strict mode/})
    },
    { client: client_unix, send: '(function(a, a, b) { "use strict"; return a + b + c; })()',
      expect: common.engineSpecificMessage({
        v8: /^SyntaxError: Duplicate parameter name not allowed in this context/,
        chakracore: /^SyntaxError: Duplicate formal parameter names not allowed in strict mode/})
    },
    { client: client_unix, send: '(function() { "use strict"; with (this) {} })()',
      expect: common.engineSpecificMessage({
        v8: /^SyntaxError: Strict mode code may not include a with statement/,
        chakracore: /^SyntaxError: 'with' statements are not allowed in strict mode/})
    },
    { client: client_unix, send: '(function() { "use strict"; var x; delete x; })()',
      expect: common.engineSpecificMessage({
        v8: /^SyntaxError: Delete of an unqualified identifier in strict mode/,
        chakracore: /^SyntaxError: Calling delete on expression not allowed in strict mode/})
    },
    { client: client_unix, send: '(function() { "use strict"; eval = 17; })()',
      expect: common.engineSpecificMessage({
        v8: /^SyntaxError: Unexpected eval or arguments in strict mode/,
        chakracore: /^SyntaxError: Invalid usage of 'eval' in strict mode/})
    },
    { client: client_unix, send: '(function() { "use strict"; if (true) function f() { } })()',
<<<<<<< HEAD
      expect: common.engineSpecificMessage({
        v8: /^SyntaxError: In strict mode code, functions can only be declared at top level or immediately within another function/,
        chakracore: /^SyntaxError: Syntax error/})
    },
=======
      expect: /^SyntaxError: In strict mode code, functions can only be declared at top level or inside a block./ },
>>>>>>> dc174322
    // Named functions can be used:
    { client: client_unix, send: 'function blah() { return 1; }',
      expect: prompt_unix },
    { client: client_unix, send: 'blah()',
      expect: '1\n' + prompt_unix },
    // Functions should not evaluate twice (#2773)
    { client: client_unix, send: 'var I = [1,2,3,function() {}]; I.pop()',
      expect: '[Function]' },
    // Multiline object
    { client: client_unix, send: '{ a: ',
      expect: prompt_multiline },
    { client: client_unix, send: '1 }',
      expect: '{ a: 1 }' },
    // Multiline anonymous function with comment
    { client: client_unix, send: '(function() {',
      expect: prompt_multiline },
    { client: client_unix, send: '// blah',
      expect: prompt_multiline },
    { client: client_unix, send: 'return 1;',
      expect: prompt_multiline },
    { client: client_unix, send: '})()',
      expect: '1' },
    // Multiline function call
    { client: client_unix, send: 'function f(){}; f(f(1,',
      expect: prompt_multiline,
      chakracore: 'https://github.com/Microsoft/ChakraCore/issues/767' },
    { client: client_unix, send: '2)',
      expect: prompt_multiline,
      chakracore: 'skip' },
    { client: client_unix, send: ')',
      expect: 'undefined\n' + prompt_unix,
      chakracore: 'skip' },
    // npm prompt error message
    { client: client_unix, send: 'npm install foobar',
      expect: expect_npm },
    { client: client_unix, send: '(function() {\n\nreturn 1;\n})()',
      expect: '1' },
    { client: client_unix, send: '{\n\na: 1\n}',
      expect: '{ a: 1 }' },
    { client: client_unix, send: 'url.format("http://google.com")',
      expect: 'http://google.com/' },
    { client: client_unix, send: 'var path = 42; path',
      expect: '42' },
    // this makes sure that we don't print `undefined` when we actually print
    // the error message
    { client: client_unix, send: '.invalid_repl_command',
      expect: 'Invalid REPL keyword\n' + prompt_unix },
    // this makes sure that we don't crash when we use an inherited property as
    // a REPL command
    { client: client_unix, send: '.toString',
      expect: 'Invalid REPL keyword\n' + prompt_unix },
    // fail when we are not inside a String and a line continuation is used
    { client: client_unix, send: '[] \\',
<<<<<<< HEAD
      expect: common.engineSpecificMessage({
        v8: /^SyntaxError: Unexpected token ILLEGAL/,
        chakracore: /^SyntaxError: Invalid character/})
    },
=======
      expect: /^SyntaxError: Invalid or unexpected token/ },
>>>>>>> dc174322
    // do not fail when a String is created with line continuation
    { client: client_unix, send: '\'the\\\nfourth\\\neye\'',
      expect: prompt_multiline + prompt_multiline +
              '\'thefourtheye\'\n' + prompt_unix },
    // Don't fail when a partial String is created and line continuation is used
    // with whitespace characters at the end of the string. We are to ignore it.
    // This test is to make sure that we properly remove the whitespace
    // characters at the end of line, unlike the buggy `trimWhitespace` function
    { client: client_unix, send: '  \t    .break  \t  ',
      expect: prompt_unix },
    // multiline strings preserve whitespace characters in them
    { client: client_unix, send: '\'the \\\n   fourth\t\t\\\n  eye  \'',
      expect: prompt_multiline + prompt_multiline +
              '\'the    fourth\\t\\t  eye  \'\n' + prompt_unix },
    // more than one multiline strings also should preserve whitespace chars
    { client: client_unix, send: '\'the \\\n   fourth\' +  \'\t\t\\\n  eye  \'',
      expect: prompt_multiline + prompt_multiline +
              '\'the    fourth\\t\\t  eye  \'\n' + prompt_unix },
    // using REPL commands within a string literal should still work
    { client: client_unix, send: '\'\\\n.break',
      expect: prompt_unix },
    // using REPL command "help" within a string literal should still work
    { client: client_unix, send: '\'thefourth\\\n.help\neye\'',
      expect: /'thefourtheye'/ },
    // empty lines in the REPL should be allowed
    { client: client_unix, send: '\n\r\n\r\n',
      expect: prompt_unix + prompt_unix + prompt_unix },
    // empty lines in the string literals should not affect the string
    { client: client_unix, send: '\'the\\\n\\\nfourtheye\'\n',
      expect: prompt_multiline + prompt_multiline +
              '\'thefourtheye\'\n' + prompt_unix },
    // Regression test for https://github.com/nodejs/node/issues/597
    { client: client_unix,
      send: '/(.)(.)(.)(.)(.)(.)(.)(.)(.)/.test(\'123456789\')\n',
      expect: `true\n${prompt_unix}` },
    // the following test's result depends on the RegEx's match from the above
    { client: client_unix,
      send: 'RegExp.$1\nRegExp.$2\nRegExp.$3\nRegExp.$4\nRegExp.$5\n' +
            'RegExp.$6\nRegExp.$7\nRegExp.$8\nRegExp.$9\n',
      expect: ['\'1\'\n', '\'2\'\n', '\'3\'\n', '\'4\'\n', '\'5\'\n', '\'6\'\n',
               '\'7\'\n', '\'8\'\n', '\'9\'\n'].join(`${prompt_unix}`) },
    // regression tests for https://github.com/nodejs/node/issues/2749
    { client: client_unix, send: 'function x() {\nreturn \'\\n\';\n }',
      expect: prompt_multiline + prompt_multiline +
              'undefined\n' + prompt_unix },
    { client: client_unix, send: 'function x() {\nreturn \'\\\\\';\n }',
      expect: prompt_multiline + prompt_multiline +
              'undefined\n' + prompt_unix },
    // regression tests for https://github.com/nodejs/node/issues/3421
    { client: client_unix, send: 'function x() {\n//\'\n }',
      expect: prompt_multiline + prompt_multiline +
              'undefined\n' + prompt_unix },
    { client: client_unix, send: 'function x() {\n//"\n }',
      expect: prompt_multiline + prompt_multiline +
              'undefined\n' + prompt_unix },
    { client: client_unix, send: 'function x() {//\'\n }',
      expect: prompt_multiline + 'undefined\n' + prompt_unix },
    { client: client_unix, send: 'function x() {//"\n }',
      expect: prompt_multiline + 'undefined\n' + prompt_unix },
    { client: client_unix, send: 'function x() {\nvar i = "\'";\n }',
      expect: prompt_multiline + prompt_multiline +
              'undefined\n' + prompt_unix },
    { client: client_unix, send: 'function x(/*optional*/) {}',
      expect: 'undefined\n' + prompt_unix },
    { client: client_unix, send: 'function x(/* // 5 */) {}',
      expect: 'undefined\n' + prompt_unix },
    { client: client_unix, send: '// /* 5 */',
      expect: 'undefined\n' + prompt_unix },
    { client: client_unix, send: '"//"',
      expect: '\'//\'\n' + prompt_unix },
    { client: client_unix, send: '"data /*with*/ comment"',
      expect: '\'data /*with*/ comment\'\n' + prompt_unix },
    { client: client_unix, send: 'function x(/*fn\'s optional params*/) {}',
      expect: 'undefined\n' + prompt_unix },
    { client: client_unix, send: '/* \'\n"\n\'"\'\n*/',
      expect: 'undefined\n' + prompt_unix },
    // REPL should get a normal require() function, not one that allows
    // access to internal modules without the --expose_internals flag.
    { client: client_unix, send: 'require("internal/repl")',
      expect: /^Error: Cannot find module 'internal\/repl'/ },
    // REPL should handle quotes within regexp literal in multiline mode
    { client: client_unix, send: "function x(s) {\nreturn s.replace(/'/,'');\n}",
      expect: prompt_multiline + prompt_multiline +
            'undefined\n' + prompt_unix },
    { client: client_unix, send: "function x(s) {\nreturn s.replace(/\'/,'');\n}",
      expect: prompt_multiline + prompt_multiline +
            'undefined\n' + prompt_unix },
    { client: client_unix, send: 'function x(s) {\nreturn s.replace(/"/,"");\n}',
      expect: prompt_multiline + prompt_multiline +
            'undefined\n' + prompt_unix },
    { client: client_unix, send: 'function x(s) {\nreturn s.replace(/.*/,"");\n}',
      expect: prompt_multiline + prompt_multiline +
            'undefined\n' + prompt_unix },
    { client: client_unix, send: '{ var x = 4; }',
      expect: 'undefined\n' + prompt_unix },
    // Illegal token is not recoverable outside string literal, RegExp literal,
    // or block comment. https://github.com/nodejs/node/issues/3611
<<<<<<< HEAD
    {
      client: client_unix, send: 'a = 3.5e',
      expect: /^SyntaxError: Unexpected token ILLEGAL/
    },
  ].filter((v) => !common.engineSpecificMessage(v)));
=======
    { client: client_unix, send: 'a = 3.5e',
      expect: /^SyntaxError: Invalid or unexpected token/ },
  ]);
>>>>>>> dc174322
}

function tcp_test() {
  server_tcp = net.createServer(function(socket) {
    assert.strictEqual(server_tcp, socket.server);

    socket.on('end', function() {
      socket.end();
    });

    repl.start(prompt_tcp, socket);
  });

  server_tcp.listen(0, function() {
    var read_buffer = '';

    client_tcp = net.createConnection(this.address().port);

    client_tcp.on('connect', function() {
      assert.equal(true, client_tcp.readable);
      assert.equal(true, client_tcp.writable);

      send_expect([
        { client: client_tcp, send: '',
          expect: prompt_tcp },
        { client: client_tcp, send: 'invoke_me(333)',
          expect: ('\'' + 'invoked 333' + '\'\n' + prompt_tcp) },
        { client: client_tcp, send: 'a += 1',
          expect: ('12346' + '\n' + prompt_tcp) },
        { client: client_tcp,
          send: 'require(' + JSON.stringify(moduleFilename) + ').number',
          expect: ('42' + '\n' + prompt_tcp) }
      ]);
    });

    client_tcp.on('data', function(data) {
      read_buffer += data.toString('ascii', 0, data.length);
      console.error('TCP data: ' + JSON.stringify(read_buffer) +
                   ', expecting ' + JSON.stringify(client_tcp.expect));
      if (read_buffer.indexOf(prompt_tcp) !== -1) {
        assert.strictEqual(client_tcp.expect, read_buffer);
        console.error('match');
        read_buffer = '';
        if (client_tcp.list && client_tcp.list.length > 0) {
          send_expect(client_tcp.list);
        } else {
          console.error('End of TCP test.\n');
          clean_up();
        }
      } else {
        console.error('didn\'t see prompt yet, buffering');
      }
    });

    client_tcp.on('error', function(e) {
      throw e;
    });

    client_tcp.on('close', function() {
      server_tcp.close();
    });
  });

}

function unix_test() {
  server_unix = net.createServer(function(socket) {
    assert.strictEqual(server_unix, socket.server);

    socket.on('end', function() {
      socket.end();
    });

    replServer = repl.start({
      prompt: prompt_unix,
      input: socket,
      output: socket,
      useGlobal: true
    });
    replServer.context.message = message;
  });

  server_unix.on('listening', function() {
    var read_buffer = '';

    client_unix = net.createConnection(common.PIPE);

    client_unix.on('connect', function() {
      assert.equal(true, client_unix.readable);
      assert.equal(true, client_unix.writable);

      send_expect([
        { client: client_unix, send: '',
          expect: prompt_unix },
        { client: client_unix, send: 'message',
          expect: ('\'' + message + '\'\n' + prompt_unix) },
        { client: client_unix, send: 'invoke_me(987)',
          expect: ('\'' + 'invoked 987' + '\'\n' + prompt_unix) },
        { client: client_unix, send: 'a = 12345',
          expect: ('12345' + '\n' + prompt_unix) },
        { client: client_unix, send: '{a:1}',
          expect: ('{ a: 1 }' + '\n' + prompt_unix) }
      ]);
    });

    client_unix.on('data', function(data) {
      read_buffer += data.toString('ascii', 0, data.length);
      console.error('Unix data: ' + JSON.stringify(read_buffer) +
                   ', expecting ' + JSON.stringify(client_unix.expect));
      if (read_buffer.indexOf(prompt_unix) !== -1) {
        assert.strictEqual(client_unix.expect, read_buffer);
        console.error('match');
        read_buffer = '';
        if (client_unix.list && client_unix.list.length > 0) {
          send_expect(client_unix.list);
        } else {
          console.error('End of Unix test, running Error test.\n');
          process.nextTick(error_test);
        }
      } else {
        console.error('didn\'t see prompt yet, buffering.');
      }
    });

    client_unix.on('error', function(e) {
      throw e;
    });

    client_unix.on('close', function() {
      server_unix.close();
    });
  });

  server_unix.listen(common.PIPE);
}

unix_test();<|MERGE_RESOLUTION|>--- conflicted
+++ resolved
@@ -212,14 +212,10 @@
         chakracore: /^SyntaxError: Invalid usage of 'eval' in strict mode/})
     },
     { client: client_unix, send: '(function() { "use strict"; if (true) function f() { } })()',
-<<<<<<< HEAD
-      expect: common.engineSpecificMessage({
-        v8: /^SyntaxError: In strict mode code, functions can only be declared at top level or immediately within another function/,
+      expect: common.engineSpecificMessage({
+        v8: /^SyntaxError: In strict mode code, functions can only be declared at top level or inside a block./,
         chakracore: /^SyntaxError: Syntax error/})
     },
-=======
-      expect: /^SyntaxError: In strict mode code, functions can only be declared at top level or inside a block./ },
->>>>>>> dc174322
     // Named functions can be used:
     { client: client_unix, send: 'function blah() { return 1; }',
       expect: prompt_unix },
@@ -273,14 +269,10 @@
       expect: 'Invalid REPL keyword\n' + prompt_unix },
     // fail when we are not inside a String and a line continuation is used
     { client: client_unix, send: '[] \\',
-<<<<<<< HEAD
-      expect: common.engineSpecificMessage({
-        v8: /^SyntaxError: Unexpected token ILLEGAL/,
+      expect: common.engineSpecificMessage({
+        v8: /^SyntaxError: Invalid or unexpected token/,
         chakracore: /^SyntaxError: Invalid character/})
     },
-=======
-      expect: /^SyntaxError: Invalid or unexpected token/ },
->>>>>>> dc174322
     // do not fail when a String is created with line continuation
     { client: client_unix, send: '\'the\\\nfourth\\\neye\'',
       expect: prompt_multiline + prompt_multiline +
@@ -378,17 +370,11 @@
       expect: 'undefined\n' + prompt_unix },
     // Illegal token is not recoverable outside string literal, RegExp literal,
     // or block comment. https://github.com/nodejs/node/issues/3611
-<<<<<<< HEAD
     {
       client: client_unix, send: 'a = 3.5e',
-      expect: /^SyntaxError: Unexpected token ILLEGAL/
+      expect: /^SyntaxError: Invalid or unexpected token/
     },
   ].filter((v) => !common.engineSpecificMessage(v)));
-=======
-    { client: client_unix, send: 'a = 3.5e',
-      expect: /^SyntaxError: Invalid or unexpected token/ },
-  ]);
->>>>>>> dc174322
 }
 
 function tcp_test() {
