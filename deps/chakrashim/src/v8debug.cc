--- conflicted
+++ resolved
@@ -23,38 +23,12 @@
 
 namespace v8 {
 
-<<<<<<< HEAD
-THREAD_LOCAL bool g_EnableDebug = false;
-static JsContextRef g_debugContext = JS_INVALID_REFERENCE;
-
-bool Debug::EnableAgent(const char *name, int port, bool wait_for_connection) {
-#ifdef _WIN32
-  HRESULT hr = S_OK;
-
-#ifndef NODE_ENGINE_CHAKRACORE
-  if (!g_EnableDebug) {
-    // JsStartDebugging needs COM initialization
-    IfComFailError(CoInitializeEx(nullptr, COINIT_MULTITHREADED));
-=======
   __declspec(thread) bool g_EnableDebug = false;
->>>>>>> 885285e2
 
   void Debug::EnableDebug() {
     g_EnableDebug = true;
   }
 
-<<<<<<< HEAD
-error:
-#else
-  hr = E_FAIL;  // ChakraCore does not support JsStartDebugging
-#endif
-
-  return SUCCEEDED(hr);
-#else
-  return false;  // CHAKRA-TODO: xplat debug?
-#endif
-}
-=======
   Local<Context> Debug::GetDebugContext(Isolate* isolate) {
     jsrt::IsolateShim* isoShim = jsrt::IsolateShim::FromIsolate(isolate);
     JsContextRef debugContextRef = JS_INVALID_REFERENCE;
@@ -80,7 +54,6 @@
         }
       }
     }
->>>>>>> 885285e2
 
     return static_cast<Context*>(isoShim->debugContext->GetContextRef());
   }
@@ -101,21 +74,8 @@
     CHAKRA_VERIFY_NOERROR(errorCode);
   }
 
-<<<<<<< HEAD
-  return static_cast<Context*>(g_debugContext);
-}
-
-void Debug::Dispose() {
-#ifdef _WIN32
-  if (g_EnableDebug) {
-    CoUninitialize();
-  }
-#endif
-}
-=======
   void Debug::SetMessageHandler(Isolate* isolate, MessageHandler handler) {
     jsrt::Debugger::handler = handler;
   }
->>>>>>> 885285e2
 
 }  // namespace v8