--- conflicted
+++ resolved
@@ -44,7 +44,6 @@
   }
 }
 
-<<<<<<< HEAD
 // Mark a constructor not supporting @@species
 function markNoSpeciesConstructor(constructor) {
   if (Symbol.species) {
@@ -55,8 +54,6 @@
   }
 }
 
-function Buffer(arg, encoding) {
-=======
 /**
  * The Buffer() construtor is "soft deprecated" ... that is, it is deprecated
  * in the documentation and should not be used moving forward. Rather,
@@ -68,7 +65,6 @@
  * would ever actually be removed.
  **/
 function Buffer(arg, encodingOrOffset, length) {
->>>>>>> 929b5b92
   // Common case.
   if (typeof arg === 'number') {
     if (typeof encodingOrOffset === 'string') {
