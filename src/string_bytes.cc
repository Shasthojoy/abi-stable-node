#include "string_bytes.h"

#include "base64.h"
#include "node.h"
#include "node_buffer.h"
#include "v8.h"

#include <limits.h>
#include <string.h>  // memcpy
#include <vector>

// When creating strings >= this length v8's gc spins up and consumes
// most of the execution time. For these cases it's more performant to
// use external string resources.
#define EXTERN_APEX 0xFBEE9

namespace node {

using v8::EscapableHandleScope;
using v8::HandleScope;
using v8::Isolate;
using v8::Local;
using v8::MaybeLocal;
using v8::Object;
using v8::String;
using v8::Value;

template <typename ResourceType, typename TypeName>
class ExternString: public ResourceType {
 public:
  ~ExternString() override {
    free(const_cast<TypeName*>(data_));
    isolate()->AdjustAmountOfExternalAllocatedMemory(-byte_length());
  }

  const TypeName* data() const override {
    return data_;
  }

  size_t length() const override {
    return length_;
  }

  int64_t byte_length() const {
    return length() * sizeof(*data());
  }

  static Local<String> NewFromCopy(Isolate* isolate,
                                   const TypeName* data,
                                   size_t length) {
    EscapableHandleScope scope(isolate);

    if (length == 0)
      return scope.Escape(String::Empty(isolate));

    TypeName* new_data =
        static_cast<TypeName*>(malloc(length * sizeof(*new_data)));
    if (new_data == nullptr) {
      return Local<String>();
    }
    memcpy(new_data, data, length * sizeof(*new_data));

    return scope.Escape(ExternString<ResourceType, TypeName>::New(isolate,
                                                                  new_data,
                                                                  length));
  }

  // uses "data" for external resource, and will be free'd on gc
  static Local<String> New(Isolate* isolate,
                           const TypeName* data,
                           size_t length) {
    EscapableHandleScope scope(isolate);

<<<<<<< HEAD
      ExternString* h_str = new ExternString<ResourceType, TypeName>(isolate,
                                                                     data,
                                                                     length);
      // CHAKRA-TODO: Revert this change. Currently chakrashim
      // String::NewExternal deletes h_str immediately. Avoid accessing h_str
      // after passing it to String::NewExternal.
      size_t byte_length = h_str->byte_length();
      MaybeLocal<String> str = String::NewExternal(isolate, h_str);
      isolate->AdjustAmountOfExternalAllocatedMemory(byte_length);
=======
    if (length == 0)
      return scope.Escape(String::Empty(isolate));
>>>>>>> dc174322

    ExternString* h_str = new ExternString<ResourceType, TypeName>(isolate,
                                                                   data,
                                                                   length);
    MaybeLocal<String> str = NewExternal(isolate, h_str);
    isolate->AdjustAmountOfExternalAllocatedMemory(h_str->byte_length());

    if (str.IsEmpty()) {
      delete h_str;
      return Local<String>();
    }

    return scope.Escape(str.ToLocalChecked());
  }

  inline Isolate* isolate() const { return isolate_; }

 private:
  ExternString(Isolate* isolate, const TypeName* data, size_t length)
    : isolate_(isolate), data_(data), length_(length) { }
  static MaybeLocal<String> NewExternal(Isolate* isolate,
                                        ExternString* h_str);

  Isolate* isolate_;
  const TypeName* data_;
  size_t length_;
};


typedef ExternString<String::ExternalOneByteStringResource,
                     char> ExternOneByteString;
typedef ExternString<String::ExternalStringResource,
                     uint16_t> ExternTwoByteString;


template <>
MaybeLocal<String> ExternOneByteString::NewExternal(
    Isolate* isolate, ExternOneByteString* h_str) {
  return String::NewExternalOneByte(isolate, h_str);
}


template <>
MaybeLocal<String> ExternTwoByteString::NewExternal(
    Isolate* isolate, ExternTwoByteString* h_str) {
  return String::NewExternalTwoByte(isolate, h_str);
}


// supports regular and URL-safe base64
const int8_t unbase64_table[256] =
  { -1, -1, -1, -1, -1, -1, -1, -1, -1, -1, -2, -1, -1, -2, -1, -1,
    -1, -1, -1, -1, -1, -1, -1, -1, -1, -1, -1, -1, -1, -1, -1, -1,
    -2, -1, -1, -1, -1, -1, -1, -1, -1, -1, -1, 62, -1, 62, -1, 63,
    52, 53, 54, 55, 56, 57, 58, 59, 60, 61, -1, -1, -1, -1, -1, -1,
    -1,  0,  1,  2,  3,  4,  5,  6,  7,  8,  9, 10, 11, 12, 13, 14,
    15, 16, 17, 18, 19, 20, 21, 22, 23, 24, 25, -1, -1, -1, -1, 63,
    -1, 26, 27, 28, 29, 30, 31, 32, 33, 34, 35, 36, 37, 38, 39, 40,
    41, 42, 43, 44, 45, 46, 47, 48, 49, 50, 51, -1, -1, -1, -1, -1,
    -1, -1, -1, -1, -1, -1, -1, -1, -1, -1, -1, -1, -1, -1, -1, -1,
    -1, -1, -1, -1, -1, -1, -1, -1, -1, -1, -1, -1, -1, -1, -1, -1,
    -1, -1, -1, -1, -1, -1, -1, -1, -1, -1, -1, -1, -1, -1, -1, -1,
    -1, -1, -1, -1, -1, -1, -1, -1, -1, -1, -1, -1, -1, -1, -1, -1,
    -1, -1, -1, -1, -1, -1, -1, -1, -1, -1, -1, -1, -1, -1, -1, -1,
    -1, -1, -1, -1, -1, -1, -1, -1, -1, -1, -1, -1, -1, -1, -1, -1,
    -1, -1, -1, -1, -1, -1, -1, -1, -1, -1, -1, -1, -1, -1, -1, -1,
    -1, -1, -1, -1, -1, -1, -1, -1, -1, -1, -1, -1, -1, -1, -1, -1
  };


template <typename TypeName>
unsigned hex2bin(TypeName c) {
  if (c >= '0' && c <= '9')
    return c - '0';
  if (c >= 'A' && c <= 'F')
    return 10 + (c - 'A');
  if (c >= 'a' && c <= 'f')
    return 10 + (c - 'a');
  return static_cast<unsigned>(-1);
}


template <typename TypeName>
size_t hex_decode(char* buf,
                  size_t len,
                  const TypeName* src,
                  const size_t srcLen) {
  size_t i;
  for (i = 0; i < len && i * 2 + 1 < srcLen; ++i) {
    unsigned a = hex2bin(src[i * 2 + 0]);
    unsigned b = hex2bin(src[i * 2 + 1]);
    if (!~a || !~b)
      return i;
    buf[i] = a * 16 + b;
  }

  return i;
}


bool StringBytes::GetExternalParts(Isolate* isolate,
                                   Local<Value> val,
                                   const char** data,
                                   size_t* len) {
  if (Buffer::HasInstance(val)) {
    *data = Buffer::Data(val);
    *len = Buffer::Length(val);
    return true;
  }

  if (!val->IsString())
    return false;

  Local<String> str = val.As<String>();

  if (str->IsExternalOneByte()) {
    const String::ExternalOneByteStringResource* ext;
    ext = str->GetExternalOneByteStringResource();
    *data = ext->data();
    *len = ext->length();
    return true;

  } else if (str->IsExternal()) {
    const String::ExternalStringResource* ext;
    ext = str->GetExternalStringResource();
    *data = reinterpret_cast<const char*>(ext->data());
    *len = ext->length() * sizeof(*ext->data());
    return true;
  }

  return false;
}


size_t StringBytes::WriteUCS2(char* buf,
                              size_t buflen,
                              size_t nbytes,
                              const char* data,
                              Local<String> str,
                              int flags,
                              size_t* chars_written) {
  uint16_t* const dst = reinterpret_cast<uint16_t*>(buf);

  size_t max_chars = (buflen / sizeof(*dst));
  size_t nchars;
  size_t alignment = reinterpret_cast<uintptr_t>(dst) % sizeof(*dst);
  if (alignment == 0) {
    nchars = str->Write(dst, 0, max_chars, flags);
    *chars_written = nchars;
    return nchars * sizeof(*dst);
  }

  uint16_t* aligned_dst =
      reinterpret_cast<uint16_t*>(buf + sizeof(*dst) - alignment);
  ASSERT_EQ(reinterpret_cast<uintptr_t>(aligned_dst) % sizeof(*dst), 0);

  // Write all but the last char
  nchars = str->Write(aligned_dst, 0, max_chars - 1, flags);

  // Shift everything to unaligned-left
  memmove(dst, aligned_dst, nchars * sizeof(*dst));

  // One more char to be written
  uint16_t last;
  if (nchars == max_chars - 1 && str->Write(&last, nchars, 1, flags) != 0) {
    memcpy(buf + nchars * sizeof(*dst), &last, sizeof(last));
    nchars++;
  }

  *chars_written = nchars;
  return nchars * sizeof(*dst);
}


size_t StringBytes::Write(Isolate* isolate,
                          char* buf,
                          size_t buflen,
                          Local<Value> val,
                          enum encoding encoding,
                          int* chars_written) {
  HandleScope scope(isolate);
  const char* data = nullptr;
  size_t nbytes = 0;
  const bool is_extern = GetExternalParts(isolate, val, &data, &nbytes);
  const size_t external_nbytes = nbytes;

  CHECK(val->IsString() == true);
  Local<String> str = val.As<String>();

  if (nbytes > buflen)
    nbytes = buflen;

  int flags = String::HINT_MANY_WRITES_EXPECTED |
              String::NO_NULL_TERMINATION |
              String::REPLACE_INVALID_UTF8;

  switch (encoding) {
    case ASCII:
    case LATIN1:
      if (is_extern && str->IsOneByte()) {
        memcpy(buf, data, nbytes);
      } else {
        uint8_t* const dst = reinterpret_cast<uint8_t*>(buf);
        nbytes = str->WriteOneByte(dst, 0, buflen, flags);
      }
      if (chars_written != nullptr)
        *chars_written = nbytes;
      break;

    case BUFFER:
    case UTF8:
      nbytes = str->WriteUtf8(buf, buflen, chars_written, flags);
      break;

    case UCS2: {
      size_t nchars;

      if (is_extern && !str->IsOneByte()) {
        memcpy(buf, data, nbytes);
        nchars = nbytes / sizeof(uint16_t);
      } else {
        nbytes = WriteUCS2(buf, buflen, nbytes, data, str, flags, &nchars);
      }
      if (chars_written != nullptr)
        *chars_written = nchars;

      if (!IsBigEndian())
        break;

      // Node's "ucs2" encoding wants LE character data stored in
      // the Buffer, so we need to reorder on BE platforms.  See
      // http://nodejs.org/api/buffer.html regarding Node's "ucs2"
      // encoding specification

      const bool is_aligned =
          reinterpret_cast<uintptr_t>(buf) % sizeof(uint16_t);
      if (is_aligned) {
        uint16_t* const dst = reinterpret_cast<uint16_t*>(buf);
        SwapBytes(dst, dst, nchars);
      }

      ASSERT_EQ(sizeof(uint16_t), 2);
      for (size_t i = 0; i < nchars; i++) {
        char tmp = buf[i * 2];
        buf[i * 2] = buf[i * 2 + 1];
        buf[i * 2 + 1] = tmp;
      }
      break;
    }

    case BASE64:
      if (is_extern) {
        nbytes = base64_decode(buf, buflen, data, external_nbytes);
      } else {
        String::Value value(str);
        nbytes = base64_decode(buf, buflen, *value, value.length());
      }
      if (chars_written != nullptr) {
        *chars_written = nbytes;
      }
      break;

    case HEX:
      if (is_extern) {
        nbytes = hex_decode(buf, buflen, data, external_nbytes);
      } else {
        String::Value value(str);
        nbytes = hex_decode(buf, buflen, *value, value.length());
      }
      if (chars_written != nullptr) {
        *chars_written = nbytes;
      }
      break;

    default:
      CHECK(0 && "unknown encoding");
      break;
  }

  return nbytes;
}


bool StringBytes::IsValidString(Isolate* isolate,
                                Local<String> string,
                                enum encoding enc) {
  if (enc == HEX && string->Length() % 2 != 0)
    return false;
  // TODO(bnoordhuis) Add BASE64 check?
  return true;
}


// Quick and dirty size calculation
// Will always be at least big enough, but may have some extra
// UTF8 can be as much as 3x the size, Base64 can have 1-2 extra bytes
size_t StringBytes::StorageSize(Isolate* isolate,
                                Local<Value> val,
                                enum encoding encoding) {
  HandleScope scope(isolate);
  size_t data_size = 0;
  bool is_buffer = Buffer::HasInstance(val);

  if (is_buffer && (encoding == BUFFER || encoding == LATIN1)) {
    return Buffer::Length(val);
  }

  Local<String> str = val->ToString(isolate);

  switch (encoding) {
    case ASCII:
    case LATIN1:
      data_size = str->Length();
      break;

    case BUFFER:
    case UTF8:
      // A single UCS2 codepoint never takes up more than 3 utf8 bytes.
      // It is an exercise for the caller to decide when a string is
      // long enough to justify calling Size() instead of StorageSize()
      data_size = 3 * str->Length();
      break;

    case UCS2:
      data_size = str->Length() * sizeof(uint16_t);
      break;

    case BASE64:
      data_size = base64_decoded_size_fast(str->Length());
      break;

    case HEX:
      CHECK(str->Length() % 2 == 0 && "invalid hex string length");
      data_size = str->Length() / 2;
      break;

    default:
      CHECK(0 && "unknown encoding");
      break;
  }

  return data_size;
}


size_t StringBytes::Size(Isolate* isolate,
                         Local<Value> val,
                         enum encoding encoding) {
  HandleScope scope(isolate);
  size_t data_size = 0;
  bool is_buffer = Buffer::HasInstance(val);

  if (is_buffer && (encoding == BUFFER || encoding == LATIN1))
    return Buffer::Length(val);

  const char* data;
  if (GetExternalParts(isolate, val, &data, &data_size))
    return data_size;

  Local<String> str = val->ToString(isolate);

  switch (encoding) {
    case ASCII:
    case LATIN1:
      data_size = str->Length();
      break;

    case BUFFER:
    case UTF8:
      data_size = str->Utf8Length();
      break;

    case UCS2:
      data_size = str->Length() * sizeof(uint16_t);
      break;

    case BASE64: {
      String::Value value(str);
      data_size = base64_decoded_size(*value, value.length());
      break;
    }

    case HEX:
      data_size = str->Length() / 2;
      break;

    default:
      CHECK(0 && "unknown encoding");
      break;
  }

  return data_size;
}




static bool contains_non_ascii_slow(const char* buf, size_t len) {
  for (size_t i = 0; i < len; ++i) {
    if (buf[i] & 0x80)
      return true;
  }
  return false;
}


static bool contains_non_ascii(const char* src, size_t len) {
  if (len < 16) {
    return contains_non_ascii_slow(src, len);
  }

  const unsigned bytes_per_word = sizeof(uintptr_t);
  const unsigned align_mask = bytes_per_word - 1;
  const unsigned unaligned = reinterpret_cast<uintptr_t>(src) & align_mask;

  if (unaligned > 0) {
    const unsigned n = bytes_per_word - unaligned;
    if (contains_non_ascii_slow(src, n))
      return true;
    src += n;
    len -= n;
  }


#if defined(_WIN64) || defined(_LP64)
  const uintptr_t mask = 0x8080808080808080ll;
#else
  const uintptr_t mask = 0x80808080l;
#endif

  const uintptr_t* srcw = reinterpret_cast<const uintptr_t*>(src);

  for (size_t i = 0, n = len / bytes_per_word; i < n; ++i) {
    if (srcw[i] & mask)
      return true;
  }

  const unsigned remainder = len & align_mask;
  if (remainder > 0) {
    const size_t offset = len - remainder;
    if (contains_non_ascii_slow(src + offset, remainder))
      return true;
  }

  return false;
}


static void force_ascii_slow(const char* src, char* dst, size_t len) {
  for (size_t i = 0; i < len; ++i) {
    dst[i] = src[i] & 0x7f;
  }
}


static void force_ascii(const char* src, char* dst, size_t len) {
  if (len < 16) {
    force_ascii_slow(src, dst, len);
    return;
  }

  const unsigned bytes_per_word = sizeof(uintptr_t);
  const unsigned align_mask = bytes_per_word - 1;
  const unsigned src_unalign = reinterpret_cast<uintptr_t>(src) & align_mask;
  const unsigned dst_unalign = reinterpret_cast<uintptr_t>(dst) & align_mask;

  if (src_unalign > 0) {
    if (src_unalign == dst_unalign) {
      const unsigned unalign = bytes_per_word - src_unalign;
      force_ascii_slow(src, dst, unalign);
      src += unalign;
      dst += unalign;
      len -= src_unalign;
    } else {
      force_ascii_slow(src, dst, len);
      return;
    }
  }

#if defined(_WIN64) || defined(_LP64)
  const uintptr_t mask = ~0x8080808080808080ll;
#else
  const uintptr_t mask = ~0x80808080l;
#endif

  const uintptr_t* srcw = reinterpret_cast<const uintptr_t*>(src);
  uintptr_t* dstw = reinterpret_cast<uintptr_t*>(dst);

  for (size_t i = 0, n = len / bytes_per_word; i < n; ++i) {
    dstw[i] = srcw[i] & mask;
  }

  const unsigned remainder = len & align_mask;
  if (remainder > 0) {
    const size_t offset = len - remainder;
    force_ascii_slow(src + offset, dst + offset, remainder);
  }
}


static size_t hex_encode(const char* src, size_t slen, char* dst, size_t dlen) {
  // We know how much we'll write, just make sure that there's space.
  CHECK(dlen >= slen * 2 &&
      "not enough space provided for hex encode");

  dlen = slen * 2;
  for (uint32_t i = 0, k = 0; k < dlen; i += 1, k += 2) {
    static const char hex[] = "0123456789abcdef";
    uint8_t val = static_cast<uint8_t>(src[i]);
    dst[k + 0] = hex[val >> 4];
    dst[k + 1] = hex[val & 15];
  }

  return dlen;
}



Local<Value> StringBytes::Encode(Isolate* isolate,
                                 const char* buf,
                                 size_t buflen,
                                 enum encoding encoding) {
  EscapableHandleScope scope(isolate);

  CHECK_NE(encoding, UCS2);
  CHECK_LE(buflen, Buffer::kMaxLength);
  if (!buflen && encoding != BUFFER)
    return scope.Escape(String::Empty(isolate));

  Local<String> val;
  switch (encoding) {
    case BUFFER:
      {
        Local<Object> vbuf =
            Buffer::Copy(isolate, buf, buflen).ToLocalChecked();
        return scope.Escape(vbuf);
      }

    case ASCII:
      if (contains_non_ascii(buf, buflen)) {
        char* out = static_cast<char*>(malloc(buflen));
        if (out == nullptr) {
          return Local<String>();
        }
        force_ascii(buf, out, buflen);
        if (buflen < EXTERN_APEX) {
          val = OneByteString(isolate, out, buflen);
          free(out);
        } else {
          val = ExternOneByteString::New(isolate, out, buflen);
        }
      } else {
        if (buflen < EXTERN_APEX)
          val = OneByteString(isolate, buf, buflen);
        else
          val = ExternOneByteString::NewFromCopy(isolate, buf, buflen);
      }
      break;

    case UTF8:
      val = String::NewFromUtf8(isolate,
                                buf,
                                String::kNormalString,
                                buflen);
      break;

    case LATIN1:
      if (buflen < EXTERN_APEX)
        val = OneByteString(isolate, buf, buflen);
      else
        val = ExternOneByteString::NewFromCopy(isolate, buf, buflen);
      break;

    case BASE64: {
      size_t dlen = base64_encoded_size(buflen);
      char* dst = static_cast<char*>(malloc(dlen));
      if (dst == nullptr) {
        return Local<String>();
      }

      size_t written = base64_encode(buf, buflen, dst, dlen);
      CHECK_EQ(written, dlen);

      if (dlen < EXTERN_APEX) {
        val = OneByteString(isolate, dst, dlen);
        free(dst);
      } else {
        val = ExternOneByteString::New(isolate, dst, dlen);
      }
      break;
    }

    case HEX: {
      size_t dlen = buflen * 2;
      char* dst = static_cast<char*>(malloc(dlen));
      if (dst == nullptr) {
        return Local<String>();
      }
      size_t written = hex_encode(buf, buflen, dst, dlen);
      CHECK_EQ(written, dlen);

      if (dlen < EXTERN_APEX) {
        val = OneByteString(isolate, dst, dlen);
        free(dst);
      } else {
        val = ExternOneByteString::New(isolate, dst, dlen);
      }
      break;
    }

    default:
      CHECK(0 && "unknown encoding");
      break;
  }

  return scope.Escape(val);
}


Local<Value> StringBytes::Encode(Isolate* isolate,
                                 const uint16_t* buf,
                                 size_t buflen) {
  Local<String> val;
  std::vector<uint16_t> dst;
  if (IsBigEndian()) {
    // Node's "ucs2" encoding expects LE character data inside a
    // Buffer, so we need to reorder on BE platforms.  See
    // http://nodejs.org/api/buffer.html regarding Node's "ucs2"
    // encoding specification
    dst.resize(buflen);
    SwapBytes(&dst[0], buf, buflen);
    buf = &dst[0];
  }
  if (buflen < EXTERN_APEX) {
    val = String::NewFromTwoByte(isolate,
                                 buf,
                                 String::kNormalString,
                                 buflen);
  } else {
    val = ExternTwoByteString::NewFromCopy(isolate, buf, buflen);
  }

  return val;
}

Local<Value> StringBytes::Encode(Isolate* isolate,
                                 const char* buf,
                                 enum encoding encoding) {
  const size_t len = strlen(buf);
  Local<Value> ret;
  if (encoding == UCS2) {
    // In Node, UCS2 means utf16le. The data must be in little-endian
    // order and must be aligned on 2-bytes. This returns an empty
    // value if it's not aligned and ensures the appropriate byte order
    // on big endian architectures.
    const bool be = IsBigEndian();
    if (len % 2 != 0)
      return ret;
    std::vector<uint16_t> vec(len / 2);
    for (size_t i = 0, k = 0; i < len; i += 2, k += 1) {
      const uint8_t hi = static_cast<uint8_t>(buf[i + 0]);
      const uint8_t lo = static_cast<uint8_t>(buf[i + 1]);
      vec[k] = be ?
          static_cast<uint16_t>(hi) << 8 | lo
          : static_cast<uint16_t>(lo) << 8 | hi;
    }
    ret = vec.empty() ?
        static_cast< Local<Value> >(String::Empty(isolate))
        : StringBytes::Encode(isolate, &vec[0], vec.size());
  } else {
    ret = StringBytes::Encode(isolate, buf, len, encoding);
  }
  return ret;
}

}  // namespace node<|MERGE_RESOLUTION|>--- conflicted
+++ resolved
@@ -71,26 +71,18 @@
                            size_t length) {
     EscapableHandleScope scope(isolate);
 
-<<<<<<< HEAD
-      ExternString* h_str = new ExternString<ResourceType, TypeName>(isolate,
-                                                                     data,
-                                                                     length);
+    if (length == 0)
+      return scope.Escape(String::Empty(isolate));
+
+    ExternString* h_str = new ExternString<ResourceType, TypeName>(isolate,
+                                                                   data,
+                                                                   length);
       // CHAKRA-TODO: Revert this change. Currently chakrashim
       // String::NewExternal deletes h_str immediately. Avoid accessing h_str
       // after passing it to String::NewExternal.
       size_t byte_length = h_str->byte_length();
       MaybeLocal<String> str = String::NewExternal(isolate, h_str);
       isolate->AdjustAmountOfExternalAllocatedMemory(byte_length);
-=======
-    if (length == 0)
-      return scope.Escape(String::Empty(isolate));
->>>>>>> dc174322
-
-    ExternString* h_str = new ExternString<ResourceType, TypeName>(isolate,
-                                                                   data,
-                                                                   length);
-    MaybeLocal<String> str = NewExternal(isolate, h_str);
-    isolate->AdjustAmountOfExternalAllocatedMemory(h_str->byte_length());
 
     if (str.IsEmpty()) {
       delete h_str;
