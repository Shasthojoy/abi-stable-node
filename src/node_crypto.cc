--- conflicted
+++ resolved
@@ -31,12 +31,9 @@
 #include "env.h"
 #include "env-inl.h"
 #include "string_bytes.h"
-<<<<<<< HEAD
 #include "util.h"
 #include "util-inl.h"
 #include "v8.h"
-=======
->>>>>>> 5c832e44
 
 #include <errno.h>
 #include <stdlib.h>
@@ -74,12 +71,6 @@
                                  | XN_FLAG_FN_SN;
 
 namespace node {
-
-const char* root_certs[] = {
-#include "node_root_certs.h"  // NOLINT(build/include_order)
-  NULL
-};
-
 namespace crypto {
 
 using v8::Array;
@@ -1238,29 +1229,8 @@
 
   Base* w = Unwrap<Base>(args.This());
 
-<<<<<<< HEAD
   ClearErrorOnReturn clear_error_on_return;
   (void) &clear_error_on_return;  // Silence unused variable warning.
-=======
-  size_t off = args[1]->Int32Value();
-  size_t len = args[2]->Int32Value();
-  if (!Buffer::IsWithinBounds(off, len, buffer_length)) {
-    return ThrowException(Exception::Error(
-          String::New("off + len > buffer.length")));
-  }
-
-  int bytes_written;
-  char* data = buffer_data + off;
-
-  if (ss->is_server_ && !ss->hello_parser_.ended()) {
-    bytes_written = ss->hello_parser_.Write(reinterpret_cast<uint8_t*>(data),
-                                            len);
-  } else {
-    bytes_written = BIO_write(ss->bio_read_, data, len);
-    ss->HandleBIOError(ss->bio_read_, "BIO_write", bytes_written);
-    ss->SetShutdownFlags();
-  }
->>>>>>> 5c832e44
 
   bool yes = SSL_renegotiate(w->ssl_) == 1;
   args.GetReturnValue().Set(yes);
@@ -1277,15 +1247,6 @@
   args.GetReturnValue().Set(rv);
 }
 
-<<<<<<< HEAD
-=======
-  size_t off = args[1]->Int32Value();
-  size_t len = args[2]->Int32Value();
-  if (!Buffer::IsWithinBounds(off, len, buffer_length)) {
-    return ThrowException(Exception::Error(
-          String::New("off + len > buffer.length")));
-  }
->>>>>>> 5c832e44
 
 template <class Base>
 void SSLWrap<Base>::GetTLSTicket(const FunctionCallbackInfo<Value>& args) {
@@ -1336,7 +1297,6 @@
 
   Base* w = Unwrap<Base>(args.This());
 
-<<<<<<< HEAD
   // XXX(bnoordhuis) The UNABLE_TO_GET_ISSUER_CERT error when there is no
   // peer certificate is questionable but it's compatible with what was
   // here before.
@@ -1344,26 +1304,6 @@
   if (X509* peer_cert = SSL_get_peer_certificate(w->ssl_)) {
     X509_free(peer_cert);
     x509_verify_error = SSL_get_verify_result(w->ssl_);
-=======
-  if (args.Length() < 3) {
-    return ThrowException(Exception::TypeError(
-          String::New("Takes 3 parameters")));
-  }
-
-  if (!Buffer::HasInstance(args[0])) {
-    return ThrowException(Exception::TypeError(
-          String::New("Second argument should be a buffer")));
-  }
-
-  char* buffer_data = Buffer::Data(args[0]);
-  size_t buffer_length = Buffer::Length(args[0]);
-
-  size_t off = args[1]->Int32Value();
-  size_t len = args[2]->Int32Value();
-  if (!Buffer::IsWithinBounds(off, len, buffer_length)) {
-    return ThrowException(Exception::Error(
-          String::New("off + len > buffer.length")));
->>>>>>> 5c832e44
   }
 
   if (x509_verify_error == X509_V_OK)
@@ -1416,66 +1356,9 @@
 }
 
 
-<<<<<<< HEAD
 template <class Base>
 void SSLWrap<Base>::GetCurrentCipher(const FunctionCallbackInfo<Value>& args) {
   HandleScope scope(args.GetIsolate());
-=======
-Handle<Value> Connection::ClearIn(const Arguments& args) {
-  HandleScope scope;
-
-  Connection *ss = Connection::Unwrap(args);
-
-  if (args.Length() < 3) {
-    return ThrowException(Exception::TypeError(
-          String::New("Takes 3 parameters")));
-  }
-
-  if (!Buffer::HasInstance(args[0])) {
-    return ThrowException(Exception::TypeError(
-          String::New("Second argument should be a buffer")));
-  }
-
-  char* buffer_data = Buffer::Data(args[0]);
-  size_t buffer_length = Buffer::Length(args[0]);
-
-  size_t off = args[1]->Int32Value();
-  size_t len = args[2]->Int32Value();
-  if (!Buffer::IsWithinBounds(off, len, buffer_length)) {
-    return ThrowException(Exception::Error(
-          String::New("off + len > buffer.length")));
-  }
-
-  if (!SSL_is_init_finished(ss->ssl_)) {
-    int rv;
-    if (ss->is_server_) {
-      rv = SSL_accept(ss->ssl_);
-      ss->HandleSSLError("SSL_accept:ClearIn",
-                         rv,
-                         kZeroIsAnError,
-                         kSyscallError);
-    } else {
-      rv = SSL_connect(ss->ssl_);
-      ss->HandleSSLError("SSL_connect:ClearIn",
-                         rv,
-                         kZeroIsAnError,
-                         kSyscallError);
-    }
-
-    if (rv < 0) return scope.Close(Integer::New(rv));
-  }
-
-  int bytes_written = SSL_write(ss->ssl_, buffer_data + off, len);
-
-  ss->HandleSSLError("SSL_write:ClearIn",
-                     bytes_written,
-                     len == 0 ? kZeroIsNotAnError : kZeroIsAnError,
-                     kSyscallError);
-  ss->SetShutdownFlags();
-
-  return scope.Close(Integer::New(bytes_written));
-}
->>>>>>> 5c832e44
 
   Base* w = Unwrap<Base>(args.This());
   Environment* env = w->ssl_env();
@@ -1999,9 +1882,9 @@
 
   size_t off = args[1]->Int32Value();
   size_t len = args[2]->Int32Value();
-  if (off + len > buffer_length) {
+
+  if (!Buffer::IsWithinBounds(off, len, buffer_length))
     return ThrowError("off + len > buffer.length");
-  }
 
   int bytes_written;
   char* data = buffer_data + off;
@@ -2049,9 +1932,9 @@
 
   size_t off = args[1]->Int32Value();
   size_t len = args[2]->Int32Value();
-  if (off + len > buffer_length) {
+
+  if (!Buffer::IsWithinBounds(off, len, buffer_length))
     return ThrowError("off + len > buffer.length");
-  }
 
   if (!SSL_is_init_finished(conn->ssl_)) {
     int rv;
@@ -2120,9 +2003,9 @@
 
   size_t off = args[1]->Int32Value();
   size_t len = args[2]->Int32Value();
-  if (off + len > buffer_length) {
+
+  if (!Buffer::IsWithinBounds(off, len, buffer_length))
     return ThrowError("off + len > buffer.length");
-  }
 
   int bytes_read = BIO_read(conn->bio_write_, buffer_data + off, len);
 
@@ -2151,9 +2034,9 @@
 
   size_t off = args[1]->Int32Value();
   size_t len = args[2]->Int32Value();
-  if (off + len > buffer_length) {
+
+  if (!Buffer::IsWithinBounds(off, len, buffer_length))
     return ThrowError("off + len > buffer.length");
-  }
 
   if (!SSL_is_init_finished(conn->ssl_)) {
     int rv;
