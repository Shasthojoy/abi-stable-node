// Copyright Microsoft. All rights reserved.
//
// Permission is hereby granted, free of charge, to any person obtaining a copy
// of this software and associated documentation files(the "Software"), to
// deal in the Software without restriction, including without limitation the
// rights to use, copy, modify, merge, publish, distribute, sublicense, and / or
// sell copies of the Software, and to permit persons to whom the Software is
// furnished to do so, subject to the following conditions :
//
// The above copyright notice and this permission notice shall be included in
// all copies or substantial portions of the Software.
//
// THE SOFTWARE IS PROVIDED "AS IS", WITHOUT WARRANTY OF ANY KIND, EXPRESS OR
// IMPLIED, INCLUDING BUT NOT LIMITED TO THE WARRANTIES OF MERCHANTABILITY,
// FITNESS FOR A PARTICULAR PURPOSE AND NONINFRINGEMENT.IN NO EVENT SHALL THE
// AUTHORS OR COPYRIGHT HOLDERS BE LIABLE FOR ANY CLAIM, DAMAGES OR OTHER
// LIABILITY, WHETHER IN AN ACTION OF CONTRACT, TORT OR OTHERWISE, ARISING
// FROM, OUT OF OR IN CONNECTION WITH THE SOFTWARE OR THE USE OR OTHER DEALINGS
// IN THE SOFTWARE.

#pragma once
#include "v8.h"
#include "jsrtutils.h"

namespace v8 {

using jsrt::ContextShim;
class ObjectTemplateData;

<<<<<<< HEAD
extern THREAD_LOCAL bool g_EnableDebug;
extern ArrayBuffer::Allocator* g_arrayBufferAllocator;

=======
>>>>>>> 885285e2
// External object data types
enum class ExternalDataTypes {
  Unknown,
  ObjectTemplateData,
  ObjectData,
  FunctionTemplateData,
  FunctionCallbackData,
};

// Base class for external object data
class ExternalData {
 private:
  const ExternalDataTypes type;

 public:
  explicit ExternalData(ExternalDataTypes type) : type(type) {}
  virtual ~ExternalData() {}

  ExternalDataTypes GetType() const { return type; }

  template <class T>
  static bool Is(T* data) {
    return data->GetType() == T::ExternalDataType;
  }

  static JsErrorCode GetExternalData(JsValueRef ref, ExternalData** data) {
    return JsGetExternalData(ref, reinterpret_cast<void**>(data));
  }

  template <class T>
  static JsErrorCode GetExternalData(JsValueRef ref, T** data) {
    ExternalData* p = nullptr;
    JsErrorCode error = GetExternalData(ref, &p);
    *data = (error == JsNoError
            && p != nullptr
            && p->GetType() == T::ExternalDataType) ?
              static_cast<T*>(p) : nullptr;

    CHAKRA_ASSERT(*data == nullptr || (error == JsNoError && Is(*data)));
    return error;
  }

  template <class T>
  static bool TryGet(JsValueRef ref, T** data) {
    return GetExternalData(ref, data) == JsNoError && *data != nullptr;
  }
};

class ObjectData: public ExternalData {
 public:
  static const ExternalDataTypes ExternalDataType =
    ExternalDataTypes::ObjectData;

  struct FieldValue {
   public:
    FieldValue() : value(nullptr), isRefValue(false) {}
    ~FieldValue() { Reset(); }

    void SetRef(JsValueRef ref);
    JsValueRef GetRef() const;
    bool IsRef() const;

    void SetPointer(void* ptr);
    void* GetPointer() const;

   private:
    void Reset();

    void* value;
    bool isRefValue;
  };

  JsValueRef objectInstance;
  Persistent<ObjectTemplate> objectTemplate;  // Original ObjectTemplate
  NamedPropertyGetterCallback namedPropertyGetter;
  NamedPropertySetterCallback namedPropertySetter;
  NamedPropertyQueryCallback namedPropertyQuery;
  NamedPropertyDeleterCallback namedPropertyDeleter;
  NamedPropertyEnumeratorCallback namedPropertyEnumerator;
  Persistent<Value> namedPropertyInterceptorData;
  IndexedPropertyGetterCallback indexedPropertyGetter;
  IndexedPropertySetterCallback indexedPropertySetter;
  IndexedPropertyQueryCallback indexedPropertyQuery;
  IndexedPropertyDeleterCallback indexedPropertyDeleter;
  IndexedPropertyEnumeratorCallback indexedPropertyEnumerator;
  Persistent<Value> indexedPropertyInterceptorData;
  int internalFieldCount;
  FieldValue* internalFields;

  ObjectData(ObjectTemplate* objectTemplate, ObjectTemplateData *templateData);
  ~ObjectData();
  static void CHAKRA_CALLBACK FinalizeCallback(void *data);

  static FieldValue* GetInternalField(Object* object, int index);
};

class TemplateData : public ExternalData {
 private:
  Persistent<Object> properties;

 public:
  explicit TemplateData(ExternalDataTypes type) : ExternalData(type) {}
  virtual ~TemplateData() {
    properties.Reset();
  }

  static bool Is(ExternalData* data);
  virtual JsValueRef NewInstance(JsValueRef templateRef) = 0;

  Object* EnsureProperties();
  JsErrorCode CopyPropertiesTo(JsValueRef newInstance);
};

class Utils {
 public:
  static JsValueRef CHAKRA_CALLBACK AccessorHandler(
    JsValueRef callee,
    bool isConstructCall,
    JsValueRef *arguments,
    unsigned short argumentCount,
    void *callbackState);

  static JsValueRef CHAKRA_CALLBACK GetCallback(
    JsValueRef callee,
    bool isConstructCall,
    JsValueRef *arguments,
    unsigned short argumentCount,
    void *callbackState);
  static JsValueRef CHAKRA_CALLBACK SetCallback(
    JsValueRef callee,
    bool isConstructCall,
    JsValueRef *arguments,
    unsigned short argumentCount,
    void *callbackState);
  static JsValueRef CHAKRA_CALLBACK DeletePropertyCallback(
    JsValueRef callee,
    bool isConstructCall,
    JsValueRef *arguments,
    unsigned short argumentCount,
    void *callbackState);

  static JsValueRef HasPropertyHandler(
    JsValueRef *arguments,
    unsigned short argumentCount);
  static JsValueRef CHAKRA_CALLBACK HasCallback(
    JsValueRef callee,
    bool isConstructCall,
    JsValueRef *arguments,
    unsigned short argumentCount,
    void *callbackState);

  static JsValueRef GetPropertiesEnumeratorHandler(
    JsValueRef* arguments,
    unsigned int argumentsCount);
  static JsValueRef CHAKRA_CALLBACK EnumerateCallback(
    JsValueRef callee,
    bool isConstructCall,
    JsValueRef *arguments,
    unsigned short argumentCount,
    void *callbackState);

  static JsValueRef GetPropertiesHandler(
    JsValueRef* arguments,
    unsigned int argumentsCount,
    bool getFromPrototype);
  static JsValueRef CHAKRA_CALLBACK OwnKeysCallback(
    JsValueRef callee,
    bool isConstructCall,
    JsValueRef *arguments,
    unsigned short argumentCount,
    void *callbackState);
  static JsValueRef CHAKRA_CALLBACK GetOwnPropertyDescriptorCallback(
    JsValueRef callee,
    bool isConstructCall,
    JsValueRef *arguments,
    unsigned short argumentCount,
    void *callbackState);

  static void CHAKRA_CALLBACK WeakReferenceCallbackWrapperCallback(
    JsRef ref, void *data);

  static JsValueRef CHAKRA_CALLBACK ObjectPrototypeToStringShim(
    JsValueRef callee,
    bool isConstructCall,
    JsValueRef *arguments,
    unsigned short argumentCount,
    void *callbackState);

  // Create a Local<T> internally (use private constructor)
  template <class T>
  static Local<T> ToLocal(T* that) {
    return Local<T>(that);
  }

  static JsErrorCode GetObjectData(Object* object, ObjectData** objectData);

  static bool IsInstanceOf(Object* obj, ObjectTemplate* objectTemplate) {
    return obj->GetObjectTemplate() == objectTemplate;
  }

  static bool CheckSignature(Local<FunctionTemplate> receiver,
                             Local<Object> thisPointer,
                             Local<Object>* holder);

  template <class Func>
  static Local<Value> NewError(Handle<String> message, const Func& f);

  static JsErrorCode NewTypedArray(ContextShim::GlobalType constructorIndex,
                                   Handle<ArrayBuffer> array_buffer,
                                   size_t byte_offset, size_t length,
                                   JsValueRef* result);
  template <class T>
  static Local<T> NewTypedArray(ContextShim::GlobalType constructorIndex,
                                Handle<ArrayBuffer> array_buffer,
                                size_t byte_offset, size_t length);

  static ObjectTemplate* EnsureObjectTemplate(
      Persistent<ObjectTemplate>* objectTemplate) {
    if (objectTemplate->IsEmpty()) {
      // Create ObjectTemplate lazily
      *objectTemplate = ObjectTemplate::New(nullptr);
    }
    return **objectTemplate;
  }

  static MaybeLocal<String> NewString(const char *data, int length = -1);
};


template <class T>
T FromMaybe(Maybe<T> maybe, const T& def = T()) {
  return maybe.FromMaybe(def);
}

template <class T>
Local<T> FromMaybe(MaybeLocal<T> maybe, const Local<T>& def = Local<T>()) {
  return maybe.FromMaybe(def);
}


}  // namespace v8<|MERGE_RESOLUTION|>--- conflicted
+++ resolved
@@ -27,12 +27,6 @@
 using jsrt::ContextShim;
 class ObjectTemplateData;
 
-<<<<<<< HEAD
-extern THREAD_LOCAL bool g_EnableDebug;
-extern ArrayBuffer::Allocator* g_arrayBufferAllocator;
-
-=======
->>>>>>> 885285e2
 // External object data types
 enum class ExternalDataTypes {
   Unknown,
