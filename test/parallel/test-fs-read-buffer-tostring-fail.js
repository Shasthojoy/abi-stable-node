'use strict';

const common = require('../common');
const assert = require('assert');
const fs = require('fs');
const path = require('path');
const Buffer = require('buffer').Buffer;
const kStringMaxLength = process.binding('buffer').kStringMaxLength;

var fd;

common.refreshTmpDir();

const file = path.join(common.tmpDir, 'toobig2.txt');
const stream = fs.createWriteStream(file, {
  flags: 'a'
});

const size = kStringMaxLength / 200;
<<<<<<< HEAD

const a = new Buffer(common.isChakraEngine ? Math.round(size) : size).fill('a');
=======
const a = Buffer.alloc(size, 'a');
>>>>>>> 929b5b92

for (var i = 0; i < 201; i++) {
  stream.write(a);
}

stream.end();
stream.on('finish', common.mustCall(function() {
  fd = fs.openSync(file, 'r');
  fs.read(fd, kStringMaxLength + 1, 0, 'utf8', common.mustCall(function(err) {
    if (!common.isChakraEngine) {
      assert.ok(err instanceof Error);
      assert.strictEqual('"toString()" failed', err.message);
    }
  }));
}));

function destroy() {
  try {
    // Make sure we close fd and unlink the file
    fs.closeSync(fd);
    fs.unlinkSync(file);
  } catch (err) {
    // it may not exist
  }
}

process.on('exit', destroy);

process.on('SIGINT', function() {
  destroy();
  process.exit();
});

// To make sure we don't leave a very large file
// on test machines in the event this test fails.
process.on('uncaughtException', function(err) {
  destroy();
  throw err;
});<|MERGE_RESOLUTION|>--- conflicted
+++ resolved
@@ -17,12 +17,7 @@
 });
 
 const size = kStringMaxLength / 200;
-<<<<<<< HEAD
-
-const a = new Buffer(common.isChakraEngine ? Math.round(size) : size).fill('a');
-=======
-const a = Buffer.alloc(size, 'a');
->>>>>>> 929b5b92
+const a = Buffer.alloc(common.isChakraEngine ? Math.round(size) : size).fill('a');
 
 for (var i = 0; i < 201; i++) {
   stream.write(a);
