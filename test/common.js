/* eslint-disable required-modules */
'use strict';
var path = require('path');
var fs = require('fs');
var assert = require('assert');
var os = require('os');
var child_process = require('child_process');
const stream = require('stream');
const util = require('util');
const Timer = process.binding('timer_wrap').Timer;

const testRoot = path.resolve(process.env.NODE_TEST_DIR ||
                              path.dirname(__filename));

exports.testDir = path.dirname(__filename);
exports.fixturesDir = path.join(exports.testDir, 'fixtures');
exports.libDir = path.join(exports.testDir, '../lib');
exports.tmpDirName = 'tmp';
exports.PORT = +process.env.NODE_COMMON_PORT || 12346;
exports.isWindows = process.platform === 'win32';
exports.isChakraEngine = process.jsEngine === 'chakracore';
exports.isWOW64 = exports.isWindows &&
                  (process.env['PROCESSOR_ARCHITEW6432'] !== undefined);
exports.isAix = process.platform === 'aix';
exports.isLinuxPPCBE = (process.platform === 'linux') &&
                       (process.arch === 'ppc64') &&
                       (os.endianness() === 'BE');
exports.isSunOS = process.platform === 'sunos';
exports.isFreeBSD = process.platform === 'freebsd';

exports.enoughTestMem = os.totalmem() > 0x20000000; /* 512MB */
exports.rootDir = exports.isWindows ? 'c:\\' : '/';

function rimrafSync(p) {
  try {
    var st = fs.lstatSync(p);
  } catch (e) {
    if (e.code === 'ENOENT')
      return;
  }

  try {
    if (st && st.isDirectory())
      rmdirSync(p, null);
    else
      fs.unlinkSync(p);
  } catch (e) {
    if (e.code === 'ENOENT')
      return;
    if (e.code === 'EPERM')
      return rmdirSync(p, e);
    if (e.code !== 'EISDIR')
      throw e;
    rmdirSync(p, e);
  }
}

function rmdirSync(p, originalEr) {
  try {
    fs.rmdirSync(p);
  } catch (e) {
    if (e.code === 'ENOTDIR')
      throw originalEr;
    if (e.code === 'ENOTEMPTY' || e.code === 'EEXIST' || e.code === 'EPERM') {
      const enc = process.platform === 'linux' ? 'buffer' : 'utf8';
      fs.readdirSync(p, enc).forEach((f) => {
        if (f instanceof Buffer) {
          const buf = Buffer.concat([Buffer.from(p), Buffer.from(path.sep), f]);
          rimrafSync(buf);
        } else {
          rimrafSync(path.join(p, f));
        }
      });
      fs.rmdirSync(p);
    }
  }
}

exports.refreshTmpDir = function() {
  rimrafSync(exports.tmpDir);
  fs.mkdirSync(exports.tmpDir);
};

if (process.env.TEST_THREAD_ID) {
  exports.PORT += process.env.TEST_THREAD_ID * 100;
  exports.tmpDirName += '.' + process.env.TEST_THREAD_ID;
}
exports.tmpDir = path.join(testRoot, exports.tmpDirName);

var opensslCli = null;
var inFreeBSDJail = null;
var localhostIPv4 = null;

exports.localIPv6Hosts = ['localhost'];
if (process.platform === 'linux') {
  exports.localIPv6Hosts = [
    // Debian/Ubuntu
    'ip6-localhost',
    'ip6-loopback',

    // SUSE
    'ipv6-localhost',
    'ipv6-loopback',

    // Typically universal
    'localhost',
  ];
}

Object.defineProperty(exports, 'inFreeBSDJail', {
  get: function() {
    if (inFreeBSDJail !== null) return inFreeBSDJail;

    if (process.platform === 'freebsd' &&
      child_process.execSync('sysctl -n security.jail.jailed').toString() ===
      '1\n') {
      inFreeBSDJail = true;
    } else {
      inFreeBSDJail = false;
    }
    return inFreeBSDJail;
  }
});

Object.defineProperty(exports, 'localhostIPv4', {
  get: function() {
    if (localhostIPv4 !== null) return localhostIPv4;

    if (exports.inFreeBSDJail) {
      // Jailed network interfaces are a bit special - since we need to jump
      // through loops, as well as this being an exception case, assume the
      // user will provide this instead.
      if (process.env.LOCALHOST) {
        localhostIPv4 = process.env.LOCALHOST;
      } else {
        console.error('Looks like we\'re in a FreeBSD Jail. ' +
                      'Please provide your default interface address ' +
                      'as LOCALHOST or expect some tests to fail.');
      }
    }

    if (localhostIPv4 === null) localhostIPv4 = '127.0.0.1';

    return localhostIPv4;
  }
});

// opensslCli defined lazily to reduce overhead of spawnSync
Object.defineProperty(exports, 'opensslCli', {get: function() {
  if (opensslCli !== null) return opensslCli;

  if (process.config.variables.node_shared_openssl) {
    // use external command
    opensslCli = 'openssl';
  } else {
    // use command built from sources included in Node.js repository
    opensslCli = path.join(path.dirname(process.execPath), 'openssl-cli');
  }

  if (exports.isWindows) opensslCli += '.exe';

  var openssl_cmd = child_process.spawnSync(opensslCli, ['version']);
  if (openssl_cmd.status !== 0 || openssl_cmd.error !== undefined) {
    // openssl command cannot be executed
    opensslCli = false;
  }
  return opensslCli;
}, enumerable: true});

Object.defineProperty(exports, 'hasCrypto', {
  get: function() {
    return process.versions.openssl ? true : false;
  }
});

Object.defineProperty(exports, 'hasFipsCrypto', {
  get: function() {
    return exports.hasCrypto && require('crypto').fips;
  }
});

if (exports.isWindows) {
  exports.PIPE = '\\\\.\\pipe\\libuv-test';
  if (process.env.TEST_THREAD_ID) {
    exports.PIPE += '.' + process.env.TEST_THREAD_ID;
  }
} else {
  exports.PIPE = exports.tmpDir + '/test.sock';
}

if (exports.isWindows) {
  exports.faketimeCli = false;
} else {
  exports.faketimeCli = path.join(__dirname, '..', 'tools', 'faketime', 'src',
                                  'faketime');
}

var ifaces = os.networkInterfaces();
exports.hasIPv6 = Object.keys(ifaces).some(function(name) {
  return /lo/.test(name) && ifaces[name].some(function(info) {
    return info.family === 'IPv6';
  });
});


exports.ddCommand = function(filename, kilobytes) {
  if (exports.isWindows) {
    var p = path.resolve(exports.fixturesDir, 'create-file.js');
    return '"' + process.argv[0] + '" "' + p + '" "' +
           filename + '" ' + (kilobytes * 1024);
  } else {
    return 'dd if=/dev/zero of="' + filename + '" bs=1024 count=' + kilobytes;
  }
};


exports.spawnCat = function(options) {
  var spawn = require('child_process').spawn;

  if (exports.isWindows) {
    return spawn('more', [], options);
  } else {
    return spawn('cat', [], options);
  }
};


exports.spawnSyncCat = function(options) {
  var spawnSync = require('child_process').spawnSync;

  if (exports.isWindows) {
    return spawnSync('more', [], options);
  } else {
    return spawnSync('cat', [], options);
  }
};


exports.spawnPwd = function(options) {
  var spawn = require('child_process').spawn;

  if (exports.isWindows) {
    return spawn('cmd.exe', ['/c', 'cd'], options);
  } else {
    return spawn('pwd', [], options);
  }
};


exports.spawnSyncPwd = function(options) {
  const spawnSync = require('child_process').spawnSync;

  if (exports.isWindows) {
    return spawnSync('cmd.exe', ['/c', 'cd'], options);
  } else {
    return spawnSync('pwd', [], options);
  }
};

exports.platformTimeout = function(ms) {
  if (process.config.target_defaults.default_configuration === 'Debug')
    ms = 2 * ms;

  if (exports.isAix)
    return 2 * ms; // default localhost speed is slower on AIX

  if (process.arch !== 'arm')
    return ms;

  const armv = process.config.variables.arm_version;

  if (armv === '6')
    return 7 * ms;  // ARMv6

  if (armv === '7')
    return 2 * ms;  // ARMv7

  return ms; // ARMv8+
};

var knownGlobals = [setTimeout,
                    setInterval,
                    setImmediate,
                    clearTimeout,
                    clearInterval,
                    clearImmediate,
                    console,
                    constructor, // Enumerable in V8 3.21.
                    Buffer,
                    process,
                    global];

if (global.gc) {
  knownGlobals.push(global.gc);
}

if (global.DTRACE_HTTP_SERVER_RESPONSE) {
  knownGlobals.push(DTRACE_HTTP_SERVER_RESPONSE);
  knownGlobals.push(DTRACE_HTTP_SERVER_REQUEST);
  knownGlobals.push(DTRACE_HTTP_CLIENT_RESPONSE);
  knownGlobals.push(DTRACE_HTTP_CLIENT_REQUEST);
  knownGlobals.push(DTRACE_NET_STREAM_END);
  knownGlobals.push(DTRACE_NET_SERVER_CONNECTION);
}

if (global.COUNTER_NET_SERVER_CONNECTION) {
  knownGlobals.push(COUNTER_NET_SERVER_CONNECTION);
  knownGlobals.push(COUNTER_NET_SERVER_CONNECTION_CLOSE);
  knownGlobals.push(COUNTER_HTTP_SERVER_REQUEST);
  knownGlobals.push(COUNTER_HTTP_SERVER_RESPONSE);
  knownGlobals.push(COUNTER_HTTP_CLIENT_REQUEST);
  knownGlobals.push(COUNTER_HTTP_CLIENT_RESPONSE);
}

if (global.LTTNG_HTTP_SERVER_RESPONSE) {
  knownGlobals.push(LTTNG_HTTP_SERVER_RESPONSE);
  knownGlobals.push(LTTNG_HTTP_SERVER_REQUEST);
  knownGlobals.push(LTTNG_HTTP_CLIENT_RESPONSE);
  knownGlobals.push(LTTNG_HTTP_CLIENT_REQUEST);
  knownGlobals.push(LTTNG_NET_STREAM_END);
  knownGlobals.push(LTTNG_NET_SERVER_CONNECTION);
}

if (global.ArrayBuffer) {
  knownGlobals.push(ArrayBuffer);
  knownGlobals.push(Int8Array);
  knownGlobals.push(Uint8Array);
  knownGlobals.push(Uint8ClampedArray);
  knownGlobals.push(Int16Array);
  knownGlobals.push(Uint16Array);
  knownGlobals.push(Int32Array);
  knownGlobals.push(Uint32Array);
  knownGlobals.push(Float32Array);
  knownGlobals.push(Float64Array);
  knownGlobals.push(DataView);
}

// Harmony features.
if (global.Proxy) {
  knownGlobals.push(Proxy);
}

if (global.Symbol) {
  knownGlobals.push(Symbol);
}

function leakedGlobals() {
  var leaked = [];

  for (var val in global)
    if (-1 === knownGlobals.indexOf(global[val]))
      leaked.push(val);

  return leaked;
}
exports.leakedGlobals = leakedGlobals;

// Turn this off if the test should not check for global leaks.
exports.globalCheck = true;

process.on('exit', function() {
  if (!exports.globalCheck) return;
  var leaked = leakedGlobals();
  if (leaked.length > 0) {
    console.error('Unknown globals: %s', leaked);
    assert.ok(false, 'Unknown global found');
  }
});


var mustCallChecks = [];


function runCallChecks(exitCode) {
  if (exitCode !== 0) return;

  var failed = mustCallChecks.filter(function(context) {
    return context.actual !== context.expected;
  });

  failed.forEach(function(context) {
    console.log('Mismatched %s function calls. Expected %d, actual %d.',
                context.name,
                context.expected,
                context.actual);
    console.log(context.stack.split('\n').slice(2).join('\n'));
  });

  if (failed.length) process.exit(1);
}


exports.mustCall = function(fn, expected) {
  if (typeof expected !== 'number') expected = 1;

  var context = {
    expected: expected,
    actual: 0,
    stack: (new Error()).stack,
    name: fn.name || '<anonymous>'
  };

  // add the exit listener only once to avoid listener leak warnings
  if (mustCallChecks.length === 0) process.on('exit', runCallChecks);

  mustCallChecks.push(context);

  return function() {
    context.actual++;
    return fn.apply(this, arguments);
  };
};

exports.hasMultiLocalhost = function hasMultiLocalhost() {
  var TCP = process.binding('tcp_wrap').TCP;
  var t = new TCP();
  var ret = t.bind('127.0.0.2', exports.PORT);
  t.close();
  return ret === 0;
};

exports.fileExists = function(pathname) {
  try {
    fs.accessSync(pathname);
    return true;
  } catch (err) {
    return false;
  }
};

exports.fail = function(msg) {
  assert.fail(null, null, msg);
};

exports.skip = function(msg) {
  console.log(`1..0 # Skipped: ${msg}`);
};

// A stream to push an array into a REPL
function ArrayStream() {
  this.run = function(data) {
    data.forEach((line) => {
      this.emit('data', line + '\n');
    });
  };
}

util.inherits(ArrayStream, stream.Stream);
exports.ArrayStream = ArrayStream;
ArrayStream.prototype.readable = true;
ArrayStream.prototype.writable = true;
ArrayStream.prototype.pause = function() {};
ArrayStream.prototype.resume = function() {};
ArrayStream.prototype.write = function() {};

// Returns true if the exit code "exitCode" and/or signal name "signal"
// represent the exit code and/or signal name of a node process that aborted,
// false otherwise.
exports.nodeProcessAborted = function nodeProcessAborted(exitCode, signal) {
  // Depending on the compiler used, node will exit with either
  // exit code 132 (SIGILL), 133 (SIGTRAP) or 134 (SIGABRT).
  var expectedExitCodes = [132, 133, 134];

  // On platforms using KSH as the default shell (like SmartOS),
  // when a process aborts, KSH exits with an exit code that is
  // greater than 256, and thus the exit code emitted with the 'exit'
  // event is null and the signal is set to either SIGILL, SIGTRAP,
  // or SIGABRT (depending on the compiler).
  const expectedSignals = ['SIGILL', 'SIGTRAP', 'SIGABRT'];

  // On Windows, v8's base::OS::Abort triggers an access violation,
  // which corresponds to exit code 3221225477 (0xC0000005)
  if (process.platform === 'win32')
    expectedExitCodes = [3221225477];

  // When using --abort-on-uncaught-exception, V8 will use
  // base::OS::Abort to terminate the process.
  // Depending on the compiler used, the shell or other aspects of
  // the platform used to build the node binary, this will actually
  // make V8 exit by aborting or by raising a signal. In any case,
  // one of them (exit code or signal) needs to be set to one of
  // the expected exit codes or signals.
  if (signal !== null) {
    return expectedSignals.indexOf(signal) > -1;
  } else {
    return expectedExitCodes.indexOf(exitCode) > -1;
  }
};

<<<<<<< HEAD
exports.engineSpecificMessage = function(messageObject) {
  var jsEngine = process.jsEngine || 'v8'; //default is 'v8'
  return messageObject[jsEngine];
=======
exports.busyLoop = function busyLoop(time) {
  var startTime = Timer.now();
  var stopTime = startTime + time;
  while (Timer.now() < stopTime) {}
>>>>>>> 6510eb5d
};<|MERGE_RESOLUTION|>--- conflicted
+++ resolved
@@ -487,14 +487,13 @@
   }
 };
 
-<<<<<<< HEAD
 exports.engineSpecificMessage = function(messageObject) {
   var jsEngine = process.jsEngine || 'v8'; //default is 'v8'
   return messageObject[jsEngine];
-=======
+};
+
 exports.busyLoop = function busyLoop(time) {
   var startTime = Timer.now();
   var stopTime = startTime + time;
   while (Timer.now() < stopTime) {}
->>>>>>> 6510eb5d
 };