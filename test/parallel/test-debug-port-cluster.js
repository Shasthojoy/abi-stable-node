--- conflicted
+++ resolved
@@ -3,17 +3,14 @@
 const assert = require('assert');
 const spawn = require('child_process').spawn;
 
-<<<<<<< HEAD
 if (common.isChakraEngine) {
   console.log('1..0 # Skipped: This test is disabled for chakra engine ' +
   'because debugger support is not implemented yet.');
   return;
 }
 
-const PORT_MIN = common.PORT + 1337;
-=======
 const PORT_MIN = common.PORT;
->>>>>>> 62376d99
+
 const PORT_MAX = PORT_MIN + 2;
 
 const args = [
