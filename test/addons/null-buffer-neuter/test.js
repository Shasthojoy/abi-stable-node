'use strict';
// Flags: --expose-gc

const common = require('../../common');
<<<<<<< HEAD
var binding = require('./build/Release/binding');
=======
const binding = require(`./build/${common.buildType}/binding`);
>>>>>>> 4d3b487b

if (common.isChakraEngine) {
  console.log(`1..0 # Skipped: This test is disabled for chakra engine
  because it depends on v8 GC behavior. Chakra GC may find reference-like
  data on native stack and may not do the GC as expected.`);
  return;
}

binding.run();<|MERGE_RESOLUTION|>--- conflicted
+++ resolved
@@ -2,11 +2,7 @@
 // Flags: --expose-gc
 
 const common = require('../../common');
-<<<<<<< HEAD
-var binding = require('./build/Release/binding');
-=======
 const binding = require(`./build/${common.buildType}/binding`);
->>>>>>> 4d3b487b
 
 if (common.isChakraEngine) {
   console.log(`1..0 # Skipped: This test is disabled for chakra engine
