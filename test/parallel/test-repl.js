/* eslint-disable max-len, strict */
var common = require('../common');
var assert = require('assert');

common.globalCheck = false;
common.refreshTmpDir();

const net = require('net');
const repl = require('repl');
const message = 'Read, Eval, Print Loop';
const prompt_unix = 'node via Unix socket> ';
const prompt_tcp = 'node via TCP socket> ';
const prompt_multiline = '... ';
const prompt_npm = 'npm should be run outside of the ' +
                   'node repl, in your normal shell.\n' +
                   '(Press Control-D to exit.)\n';
const expect_npm = prompt_npm + prompt_unix;
var server_tcp, server_unix, client_tcp, client_unix, replServer;

// absolute path to test/fixtures/a.js
var moduleFilename = require('path').join(common.fixturesDir, 'a');

console.error('repl test');

// function for REPL to run
global.invoke_me = function(arg) {
  return 'invoked ' + arg;
};

function send_expect(list) {
  if (list.length > 0) {
    var cur = list.shift();

    console.error('sending ' + JSON.stringify(cur.send));

    cur.client.expect = cur.expect;
    cur.client.list = list;
    if (cur.send.length > 0) {
      cur.client.write(cur.send + '\n');
    }
  }
}

function clean_up() {
  client_tcp.end();
  client_unix.end();
}

function strict_mode_error_test() {
  send_expect([
    { client: client_unix, send: 'ref = 1',
      expect: common.engineSpecificMessage({
        v8: /^ReferenceError:\sref\sis\snot\sdefined\n\s+at\srepl:1:5/,
        chakracore: /^ReferenceError: Variable undefined in strict mode/
      })},
  ]);
}

function error_test() {
  // The other stuff is done so reuse unix socket
  var read_buffer = '';
  var run_strict_test = true;
  client_unix.removeAllListeners('data');

  client_unix.on('data', function(data) {
    read_buffer += data.toString('ascii', 0, data.length);
    console.error('Unix data: ' + JSON.stringify(read_buffer) + ', expecting ' +
                 (client_unix.expect.exec ?
                  client_unix.expect :
                  JSON.stringify(client_unix.expect)));

    if (read_buffer.indexOf(prompt_unix) !== -1) {
      // if it's an exact match, then don't do the regexp
      if (read_buffer !== client_unix.expect) {
        var expect = client_unix.expect;
        if (expect === prompt_multiline)
          expect = /[\.]{3} /;
        assert.ok(read_buffer.match(expect));
        console.error('match');
      }
      read_buffer = '';
      if (client_unix.list && client_unix.list.length > 0) {
        send_expect(client_unix.list);
      } else if (run_strict_test) {
        replServer.replMode = repl.REPL_MODE_STRICT;
        run_strict_test = false;
        strict_mode_error_test();
      } else {
        console.error('End of Error test, running TCP test.');
        tcp_test();
      }

    } else if (read_buffer.indexOf(prompt_multiline) !== -1) {
      // Check that you meant to send a multiline test
      assert.strictEqual(prompt_multiline, client_unix.expect);
      read_buffer = '';
      if (client_unix.list && client_unix.list.length > 0) {
        send_expect(client_unix.list);
      } else if (run_strict_test) {
        replServer.replMode = repl.REPL_MODE_STRICT;
        run_strict_test = false;
        strict_mode_error_test();
      } else {
        console.error('End of Error test, running TCP test.\n');
        tcp_test();
      }

    } else {
      console.error('didn\'t see prompt yet, buffering.');
    }
  });

  send_expect([
    // Uncaught error throws and prints out
    { client: client_unix, send: 'throw new Error(\'test error\');',
      expect: /^Error: test error/ },
    // Common syntax error is treated as multiline command
    { client: client_unix, send: 'function test_func() {',
      expect: prompt_multiline },
    // You can recover with the .break command
    { client: client_unix, send: '.break',
      expect: prompt_unix },
    // But passing the same string to eval() should throw
    { client: client_unix, send: 'eval("function test_func() {")',
      expect: common.engineSpecificMessage({
        v8: /^SyntaxError: Unexpected end of input/,
        chakracore: /^SyntaxError: Expected '}'/})
    },
    // Can handle multiline template literals
    { client: client_unix, send: '`io.js',
      expect: prompt_multiline },
    // Special REPL commands still available
    { client: client_unix, send: '.break',
      expect: prompt_unix },
    // Template expressions can cross lines
    { client: client_unix, send: '`io.js ${"1.0"',
      expect: prompt_multiline },
    { client: client_unix, send: '+ ".2"}`',
      expect: `'io.js 1.0.2'\n${prompt_unix}` },
    // Dot prefix in multiline commands aren't treated as commands
    { client: client_unix, send: '("a"',
      expect: prompt_multiline },
    { client: client_unix, send: '.charAt(0))',
      expect: `'a'\n${prompt_unix}` },
    // Floating point numbers are not interpreted as REPL commands.
    { client: client_unix, send: '.1234',
      expect: '0.1234' },
    // Floating point expressions are not interpreted as REPL commands
    { client: client_unix, send: '.1+.1',
      expect: '0.2' },
    // Can parse valid JSON
    { client: client_unix, send: 'JSON.parse(\'{"valid": "json"}\');',
      expect: '{ valid: \'json\' }'},
    // invalid input to JSON.parse error is special case of syntax error,
    // should throw
    { client: client_unix, send: 'JSON.parse(\'{invalid: \\\'json\\\'}\');',
      expect: common.engineSpecificMessage({
        v8: /^SyntaxError: Unexpected token i/,
        chakracore: /^SyntaxError: Invalid character/})
    },
    // end of input to JSON.parse error is special case of syntax error,
    // should throw
    { client: client_unix, send: 'JSON.parse(\'066\');',
      expect: common.engineSpecificMessage({
        v8: /^SyntaxError: Unexpected number/,
        chakracore:  /^SyntaxError: Invalid number/})
    },
    // should throw
    { client: client_unix, send: 'JSON.parse(\'{\');',
      expect: common.engineSpecificMessage({
        v8: /^SyntaxError: Unexpected end of JSON input/,
        chakracore: /^SyntaxError: Syntax error/})
    },
    // invalid RegExps are a special case of syntax error,
    // should throw
    { client: client_unix, send: '/(/;',
      expect: common.engineSpecificMessage({
        v8: /^SyntaxError: Invalid regular expression\:/,
        chakracore: /^SyntaxError: Expected '\)' in regular expression/})
    },
    // invalid RegExp modifiers are a special case of syntax error,
    // should throw (GH-4012)
    { client: client_unix, send: 'new RegExp("foo", "wrong modifier");',
      expect: common.engineSpecificMessage({
        v8: /^SyntaxError: Invalid flags supplied to RegExp constructor/,
        chakracore: /^SyntaxError: Syntax error in regular expression/})
    },
    // strict mode syntax errors should be caught (GH-5178)
    { client: client_unix, send: '(function() { "use strict"; return 0755; })()',
      expect: common.engineSpecificMessage({
        v8: /^SyntaxError: Octal literals are not allowed in strict mode/,
        chakracore: /^SyntaxError: Octal numeric literals and escape characters not allowed in strict mode/})
    },
    { client: client_unix, send: '(function(a, a, b) { "use strict"; return a + b + c; })()',
      expect: common.engineSpecificMessage({
        v8: /^SyntaxError: Duplicate parameter name not allowed in this context/,
        chakracore: /^SyntaxError: Duplicate formal parameter names not allowed in strict mode/})
    },
    { client: client_unix, send: '(function() { "use strict"; with (this) {} })()',
      expect: common.engineSpecificMessage({
        v8: /^SyntaxError: Strict mode code may not include a with statement/,
        chakracore: /^SyntaxError: 'with' statements are not allowed in strict mode/})
    },
    { client: client_unix, send: '(function() { "use strict"; var x; delete x; })()',
      expect: common.engineSpecificMessage({
        v8: /^SyntaxError: Delete of an unqualified identifier in strict mode/,
        chakracore: /^SyntaxError: Calling delete on expression not allowed in strict mode/})
    },
    { client: client_unix, send: '(function() { "use strict"; eval = 17; })()',
      expect: common.engineSpecificMessage({
        v8: /^SyntaxError: Unexpected eval or arguments in strict mode/,
        chakracore: /^SyntaxError: Invalid usage of 'eval' in strict mode/})
    },
    { client: client_unix, send: '(function() { "use strict"; if (true) function f() { } })()',
      expect: common.engineSpecificMessage({
        v8: /^SyntaxError: In strict mode code, functions can only be declared at top level or inside a block./,
        chakracore: /^SyntaxError: Syntax error/})
    },
    // Named functions can be used:
    { client: client_unix, send: 'function blah() { return 1; }',
      expect: prompt_unix },
    { client: client_unix, send: 'blah()',
      expect: '1\n' + prompt_unix },
    // Functions should not evaluate twice (#2773)
    { client: client_unix, send: 'var I = [1,2,3,function() {}]; I.pop()',
      expect: '[Function]' },
    // Multiline object
    { client: client_unix, send: '{ a: ',
      expect: prompt_multiline },
    { client: client_unix, send: '1 }',
      expect: '{ a: 1 }' },
    // Multiline anonymous function with comment
    { client: client_unix, send: '(function() {',
      expect: prompt_multiline },
    { client: client_unix, send: '// blah',
      expect: prompt_multiline },
    { client: client_unix, send: 'return 1;',
      expect: prompt_multiline },
    { client: client_unix, send: '})()',
      expect: '1' },
    // Multiline function call
    { client: client_unix, send: 'function f(){}; f(f(1,',
      expect: prompt_multiline,
      chakracore: 'https://github.com/Microsoft/ChakraCore/issues/767' },
    { client: client_unix, send: '2)',
      expect: prompt_multiline,
      chakracore: 'skip' },
    { client: client_unix, send: ')',
      expect: 'undefined\n' + prompt_unix,
      chakracore: 'skip' },
    // npm prompt error message
    { client: client_unix, send: 'npm install foobar',
      expect: expect_npm },
    { client: client_unix, send: '(function() {\n\nreturn 1;\n})()',
      expect: '1' },
    { client: client_unix, send: '{\n\na: 1\n}',
      expect: '{ a: 1 }' },
    { client: client_unix, send: 'url.format("http://google.com")',
      expect: 'http://google.com/' },
    { client: client_unix, send: 'var path = 42; path',
      expect: '42' },
    // this makes sure that we don't print `undefined` when we actually print
    // the error message
    { client: client_unix, send: '.invalid_repl_command',
      expect: 'Invalid REPL keyword\n' + prompt_unix },
    // this makes sure that we don't crash when we use an inherited property as
    // a REPL command
    { client: client_unix, send: '.toString',
      expect: 'Invalid REPL keyword\n' + prompt_unix },
    // fail when we are not inside a String and a line continuation is used
    { client: client_unix, send: '[] \\',
      expect: common.engineSpecificMessage({
        v8: /^SyntaxError: Invalid or unexpected token/,
        chakracore: /^SyntaxError: Invalid character/})
    },
    // do not fail when a String is created with line continuation
    { client: client_unix, send: '\'the\\\nfourth\\\neye\'',
      expect: prompt_multiline + prompt_multiline +
              '\'thefourtheye\'\n' + prompt_unix },
    // Don't fail when a partial String is created and line continuation is used
    // with whitespace characters at the end of the string. We are to ignore it.
    // This test is to make sure that we properly remove the whitespace
    // characters at the end of line, unlike the buggy `trimWhitespace` function
    { client: client_unix, send: '  \t    .break  \t  ',
      expect: prompt_unix },
    // multiline strings preserve whitespace characters in them
    { client: client_unix, send: '\'the \\\n   fourth\t\t\\\n  eye  \'',
      expect: prompt_multiline + prompt_multiline +
              '\'the    fourth\\t\\t  eye  \'\n' + prompt_unix },
    // more than one multiline strings also should preserve whitespace chars
    { client: client_unix, send: '\'the \\\n   fourth\' +  \'\t\t\\\n  eye  \'',
      expect: prompt_multiline + prompt_multiline +
              '\'the    fourth\\t\\t  eye  \'\n' + prompt_unix },
    // using REPL commands within a string literal should still work
    { client: client_unix, send: '\'\\\n.break',
      expect: prompt_unix },
    // using REPL command "help" within a string literal should still work
    { client: client_unix, send: '\'thefourth\\\n.help\neye\'',
      expect: /'thefourtheye'/ },
    // empty lines in the REPL should be allowed
    { client: client_unix, send: '\n\r\n\r\n',
      expect: prompt_unix + prompt_unix + prompt_unix },
    // empty lines in the string literals should not affect the string
    { client: client_unix, send: '\'the\\\n\\\nfourtheye\'\n',
      expect: prompt_multiline + prompt_multiline +
              '\'thefourtheye\'\n' + prompt_unix },
    // Regression test for https://github.com/nodejs/node/issues/597
    { client: client_unix,
      send: '/(.)(.)(.)(.)(.)(.)(.)(.)(.)/.test(\'123456789\')\n',
      expect: `true\n${prompt_unix}` },
    // the following test's result depends on the RegEx's match from the above
    { client: client_unix,
      send: 'RegExp.$1\nRegExp.$2\nRegExp.$3\nRegExp.$4\nRegExp.$5\n' +
            'RegExp.$6\nRegExp.$7\nRegExp.$8\nRegExp.$9\n',
      expect: ['\'1\'\n', '\'2\'\n', '\'3\'\n', '\'4\'\n', '\'5\'\n', '\'6\'\n',
               '\'7\'\n', '\'8\'\n', '\'9\'\n'].join(`${prompt_unix}`) },
    // regression tests for https://github.com/nodejs/node/issues/2749
    { client: client_unix, send: 'function x() {\nreturn \'\\n\';\n }',
      expect: prompt_multiline + prompt_multiline +
              'undefined\n' + prompt_unix },
    { client: client_unix, send: 'function x() {\nreturn \'\\\\\';\n }',
      expect: prompt_multiline + prompt_multiline +
              'undefined\n' + prompt_unix },
    // regression tests for https://github.com/nodejs/node/issues/3421
    { client: client_unix, send: 'function x() {\n//\'\n }',
      expect: prompt_multiline + prompt_multiline +
              'undefined\n' + prompt_unix },
    { client: client_unix, send: 'function x() {\n//"\n }',
      expect: prompt_multiline + prompt_multiline +
              'undefined\n' + prompt_unix },
    { client: client_unix, send: 'function x() {//\'\n }',
      expect: prompt_multiline + 'undefined\n' + prompt_unix },
    { client: client_unix, send: 'function x() {//"\n }',
      expect: prompt_multiline + 'undefined\n' + prompt_unix },
    { client: client_unix, send: 'function x() {\nvar i = "\'";\n }',
      expect: prompt_multiline + prompt_multiline +
              'undefined\n' + prompt_unix },
    { client: client_unix, send: 'function x(/*optional*/) {}',
      expect: 'undefined\n' + prompt_unix },
    { client: client_unix, send: 'function x(/* // 5 */) {}',
      expect: 'undefined\n' + prompt_unix },
    { client: client_unix, send: '// /* 5 */',
      expect: 'undefined\n' + prompt_unix },
    { client: client_unix, send: '"//"',
      expect: '\'//\'\n' + prompt_unix },
    { client: client_unix, send: '"data /*with*/ comment"',
      expect: '\'data /*with*/ comment\'\n' + prompt_unix },
    { client: client_unix, send: 'function x(/*fn\'s optional params*/) {}',
      expect: 'undefined\n' + prompt_unix },
    { client: client_unix, send: '/* \'\n"\n\'"\'\n*/',
      expect: 'undefined\n' + prompt_unix },
    // REPL should get a normal require() function, not one that allows
    // access to internal modules without the --expose_internals flag.
    { client: client_unix, send: 'require("internal/repl")',
      expect: /^Error: Cannot find module 'internal\/repl'/ },
    // REPL should handle quotes within regexp literal in multiline mode
    { client: client_unix, send: "function x(s) {\nreturn s.replace(/'/,'');\n}",
      expect: prompt_multiline + prompt_multiline +
            'undefined\n' + prompt_unix },
    { client: client_unix, send: "function x(s) {\nreturn s.replace(/\'/,'');\n}",
      expect: prompt_multiline + prompt_multiline +
            'undefined\n' + prompt_unix },
    { client: client_unix, send: 'function x(s) {\nreturn s.replace(/"/,"");\n}',
      expect: prompt_multiline + prompt_multiline +
            'undefined\n' + prompt_unix },
    { client: client_unix, send: 'function x(s) {\nreturn s.replace(/.*/,"");\n}',
      expect: prompt_multiline + prompt_multiline +
            'undefined\n' + prompt_unix },
    { client: client_unix, send: '{ var x = 4; }',
      expect: 'undefined\n' + prompt_unix },
    // Illegal token is not recoverable outside string literal, RegExp literal,
    // or block comment. https://github.com/nodejs/node/issues/3611
<<<<<<< HEAD
    {
      client: client_unix, send: 'a = 3.5e',
      expect: /^SyntaxError: Invalid or unexpected token/
    },
  ].filter((v) => !common.engineSpecificMessage(v)));
=======
    { client: client_unix, send: 'a = 3.5e',
      expect: /^SyntaxError: Invalid or unexpected token/ },
    // Mitigate https://github.com/nodejs/node/issues/548
    { client: client_unix, send: 'function name(){ return "node"; };name()',
      expect: "'node'\n" + prompt_unix },
    { client: client_unix, send: 'function name(){ return "nodejs"; };name()',
      expect: "'nodejs'\n" + prompt_unix },
  ]);
>>>>>>> 6510eb5d
}

function tcp_test() {
  server_tcp = net.createServer(function(socket) {
    assert.strictEqual(server_tcp, socket.server);

    socket.on('end', function() {
      socket.end();
    });

    repl.start(prompt_tcp, socket);
  });

  server_tcp.listen(0, function() {
    var read_buffer = '';

    client_tcp = net.createConnection(this.address().port);

    client_tcp.on('connect', function() {
      assert.equal(true, client_tcp.readable);
      assert.equal(true, client_tcp.writable);

      send_expect([
        { client: client_tcp, send: '',
          expect: prompt_tcp },
        { client: client_tcp, send: 'invoke_me(333)',
          expect: ('\'' + 'invoked 333' + '\'\n' + prompt_tcp) },
        { client: client_tcp, send: 'a += 1',
          expect: ('12346' + '\n' + prompt_tcp) },
        { client: client_tcp,
          send: 'require(' + JSON.stringify(moduleFilename) + ').number',
          expect: ('42' + '\n' + prompt_tcp) }
      ]);
    });

    client_tcp.on('data', function(data) {
      read_buffer += data.toString('ascii', 0, data.length);
      console.error('TCP data: ' + JSON.stringify(read_buffer) +
                   ', expecting ' + JSON.stringify(client_tcp.expect));
      if (read_buffer.indexOf(prompt_tcp) !== -1) {
        assert.strictEqual(client_tcp.expect, read_buffer);
        console.error('match');
        read_buffer = '';
        if (client_tcp.list && client_tcp.list.length > 0) {
          send_expect(client_tcp.list);
        } else {
          console.error('End of TCP test.\n');
          clean_up();
        }
      } else {
        console.error('didn\'t see prompt yet, buffering');
      }
    });

    client_tcp.on('error', function(e) {
      throw e;
    });

    client_tcp.on('close', function() {
      server_tcp.close();
    });
  });

}

function unix_test() {
  server_unix = net.createServer(function(socket) {
    assert.strictEqual(server_unix, socket.server);

    socket.on('end', function() {
      socket.end();
    });

    replServer = repl.start({
      prompt: prompt_unix,
      input: socket,
      output: socket,
      useGlobal: true
    });
    replServer.context.message = message;
  });

  server_unix.on('listening', function() {
    var read_buffer = '';

    client_unix = net.createConnection(common.PIPE);

    client_unix.on('connect', function() {
      assert.equal(true, client_unix.readable);
      assert.equal(true, client_unix.writable);

      send_expect([
        { client: client_unix, send: '',
          expect: prompt_unix },
        { client: client_unix, send: 'message',
          expect: ('\'' + message + '\'\n' + prompt_unix) },
        { client: client_unix, send: 'invoke_me(987)',
          expect: ('\'' + 'invoked 987' + '\'\n' + prompt_unix) },
        { client: client_unix, send: 'a = 12345',
          expect: ('12345' + '\n' + prompt_unix) },
        { client: client_unix, send: '{a:1}',
          expect: ('{ a: 1 }' + '\n' + prompt_unix) }
      ]);
    });

    client_unix.on('data', function(data) {
      read_buffer += data.toString('ascii', 0, data.length);
      console.error('Unix data: ' + JSON.stringify(read_buffer) +
                   ', expecting ' + JSON.stringify(client_unix.expect));
      if (read_buffer.indexOf(prompt_unix) !== -1) {
        assert.strictEqual(client_unix.expect, read_buffer);
        console.error('match');
        read_buffer = '';
        if (client_unix.list && client_unix.list.length > 0) {
          send_expect(client_unix.list);
        } else {
          console.error('End of Unix test, running Error test.\n');
          process.nextTick(error_test);
        }
      } else {
        console.error('didn\'t see prompt yet, buffering.');
      }
    });

    client_unix.on('error', function(e) {
      throw e;
    });

    client_unix.on('close', function() {
      server_unix.close();
    });
  });

  server_unix.listen(common.PIPE);
}

unix_test();<|MERGE_RESOLUTION|>--- conflicted
+++ resolved
@@ -370,22 +370,16 @@
       expect: 'undefined\n' + prompt_unix },
     // Illegal token is not recoverable outside string literal, RegExp literal,
     // or block comment. https://github.com/nodejs/node/issues/3611
-<<<<<<< HEAD
     {
       client: client_unix, send: 'a = 3.5e',
-      expect: /^SyntaxError: Invalid or unexpected token/
-    },
-  ].filter((v) => !common.engineSpecificMessage(v)));
-=======
-    { client: client_unix, send: 'a = 3.5e',
       expect: /^SyntaxError: Invalid or unexpected token/ },
     // Mitigate https://github.com/nodejs/node/issues/548
     { client: client_unix, send: 'function name(){ return "node"; };name()',
       expect: "'node'\n" + prompt_unix },
     { client: client_unix, send: 'function name(){ return "nodejs"; };name()',
       expect: "'nodejs'\n" + prompt_unix },
-  ]);
->>>>>>> 6510eb5d
+
+  ].filter((v) => !common.engineSpecificMessage(v)));
 }
 
 function tcp_test() {
