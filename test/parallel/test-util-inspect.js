'use strict';
const common = require('../common');
const assert = require('assert');
const util = require('util');
const vm = require('vm');

assert.strictEqual(util.inspect(1), '1');
assert.strictEqual(util.inspect(false), 'false');
assert.strictEqual(util.inspect(''), "''");
assert.strictEqual(util.inspect('hello'), "'hello'");
assert.strictEqual(util.inspect(function() {}), '[Function]');
assert.strictEqual(util.inspect(undefined), 'undefined');
assert.strictEqual(util.inspect(null), 'null');
assert.strictEqual(util.inspect(/foo(bar\n)?/gi), '/foo(bar\\n)?/gi');
assert.strictEqual(
  util.inspect(new Date('Sun, 14 Feb 2010 11:48:40 GMT')),
  new Date('2010-02-14T12:48:40+01:00').toISOString()
);
assert.strictEqual(util.inspect(new Date('')), (new Date('')).toString());

assert.strictEqual(util.inspect('\n\u0001'), "'\\n\\u0001'");

assert.strictEqual(util.inspect([]), '[]');
assert.strictEqual(util.inspect(Object.create([])), 'Array {}');
assert.strictEqual(util.inspect([1, 2]), '[ 1, 2 ]');
assert.strictEqual(util.inspect([1, [2, 3]]), '[ 1, [ 2, 3 ] ]');

assert.strictEqual(util.inspect({}), '{}');
assert.strictEqual(util.inspect({a: 1}), '{ a: 1 }');
assert.strictEqual(util.inspect({a: function() {}}),
 common.engineSpecificMessage({
   v8: '{ a: [Function: a] }',
   chakracore: '{ a: [Function: a] }'
 }));
assert.strictEqual(util.inspect({a: 1, b: 2}), '{ a: 1, b: 2 }');
assert.strictEqual(util.inspect({'a': {}}), '{ a: {} }');
assert.strictEqual(util.inspect({'a': {'b': 2}}), '{ a: { b: 2 } }');
assert.strictEqual(util.inspect({'a': {'b': { 'c': { 'd': 2 }}}}),
  '{ a: { b: { c: [Object] } } }');
assert.strictEqual(util.inspect({'a': {'b': { 'c': { 'd': 2 }}}}, false, null),
  '{ a: { b: { c: { d: 2 } } } }');
assert.strictEqual(util.inspect([1, 2, 3], true), '[ 1, 2, 3, [length]: 3 ]');
assert.strictEqual(util.inspect({'a': {'b': { 'c': 2}}}, false, 0),
  '{ a: [Object] }');
assert.strictEqual(util.inspect({'a': {'b': { 'c': 2}}}, false, 1),
  '{ a: { b: [Object] } }');
assert.strictEqual(util.inspect(Object.create({},
  {visible: {value: 1, enumerable: true}, hidden: {value: 2}})),
  '{ visible: 1 }'
);

{
  const regexp = /regexp/;
  regexp.aprop = 42;
  assert.strictEqual(util.inspect({a: regexp}, false, 0), '{ a: /regexp/ }');
}

assert(/Object/.test(
  util.inspect({a: {a: {a: {a: {}}}}}, undefined, undefined, true)
));
assert(!/Object/.test(
  util.inspect({a: {a: {a: {a: {}}}}}, undefined, null, true)
));

for (const showHidden of [true, false]) {
  const ab = new ArrayBuffer(4);
  const dv = new DataView(ab, 1, 2);
  assert.strictEqual(
    util.inspect(ab, showHidden),
    'ArrayBuffer { byteLength: 4 }'
  );
  assert.strictEqual(util.inspect(new DataView(ab, 1, 2), showHidden),
               'DataView {\n' +
               '  byteLength: 2,\n' +
               '  byteOffset: 1,\n' +
               '  buffer: ArrayBuffer { byteLength: 4 } }');
  assert.strictEqual(
    util.inspect(ab, showHidden),
    'ArrayBuffer { byteLength: 4 }'
  );
  assert.strictEqual(util.inspect(dv, showHidden),
               'DataView {\n' +
               '  byteLength: 2,\n' +
               '  byteOffset: 1,\n' +
               '  buffer: ArrayBuffer { byteLength: 4 } }');
  ab.x = 42;
  dv.y = 1337;
  assert.strictEqual(util.inspect(ab, showHidden),
               'ArrayBuffer { byteLength: 4, x: 42 }');
  assert.strictEqual(util.inspect(dv, showHidden),
               'DataView {\n' +
               '  byteLength: 2,\n' +
               '  byteOffset: 1,\n' +
               '  buffer: ArrayBuffer { byteLength: 4, x: 42 },\n' +
               '  y: 1337 }');
}

// Now do the same checks but from a different context
for (const showHidden of [true, false]) {
  const ab = vm.runInNewContext('new ArrayBuffer(4)');
  const dv = vm.runInNewContext('new DataView(ab, 1, 2)', { ab: ab });
  assert.strictEqual(
    util.inspect(ab, showHidden),
    'ArrayBuffer { byteLength: 4 }'
  );
  assert.strictEqual(util.inspect(new DataView(ab, 1, 2), showHidden),
               'DataView {\n' +
               '  byteLength: 2,\n' +
               '  byteOffset: 1,\n' +
               '  buffer: ArrayBuffer { byteLength: 4 } }');
  assert.strictEqual(
    util.inspect(ab, showHidden),
    'ArrayBuffer { byteLength: 4 }'
  );
  assert.strictEqual(util.inspect(dv, showHidden),
               'DataView {\n' +
               '  byteLength: 2,\n' +
               '  byteOffset: 1,\n' +
               '  buffer: ArrayBuffer { byteLength: 4 } }');
  ab.x = 42;
  dv.y = 1337;
  assert.strictEqual(util.inspect(ab, showHidden),
               'ArrayBuffer { byteLength: 4, x: 42 }');
  assert.strictEqual(util.inspect(dv, showHidden),
               'DataView {\n' +
               '  byteLength: 2,\n' +
               '  byteOffset: 1,\n' +
               '  buffer: ArrayBuffer { byteLength: 4, x: 42 },\n' +
               '  y: 1337 }');
}


[ Float32Array,
  Float64Array,
  Int16Array,
  Int32Array,
  Int8Array,
  Uint16Array,
  Uint32Array,
  Uint8Array,
  Uint8ClampedArray ].forEach((constructor) => {
    const length = 2;
    const byteLength = length * constructor.BYTES_PER_ELEMENT;
    const array = new constructor(new ArrayBuffer(byteLength), 0, length);
    array[0] = 65;
    array[1] = 97;
    assert.strictEqual(
      util.inspect(array, true),
<<<<<<< HEAD
                 `${constructor.name} [\n` +
                 `  65,\n` +
                 `  97,\n` +
                 `  [BYTES_PER_ELEMENT]: ${constructor.BYTES_PER_ELEMENT},\n` +
                 `  [length]: ${length},\n` +
                 `  [byteLength]: ${byteLength},\n` +
                 `  [byteOffset]: 0,\n` +
                 `  [buffer]: ArrayBuffer { byteLength: ${byteLength} } ]`);
=======
      `${constructor.name} [\n` +
      '  65,\n' +
      '  97,\n' +
      `  [BYTES_PER_ELEMENT]: ${constructor.BYTES_PER_ELEMENT},\n` +
      `  [length]: ${length},\n` +
      `  [byteLength]: ${byteLength},\n` +
      '  [byteOffset]: 0,\n' +
      `  [buffer]: ArrayBuffer { byteLength: ${byteLength} } ]`);
>>>>>>> 4d3b487b
    assert.strictEqual(
      util.inspect(array, false),
      `${constructor.name} [ 65, 97 ]`
    );
  });

// Now check that declaring a TypedArray in a different context works the same
[ Float32Array,
  Float64Array,
  Int16Array,
  Int32Array,
  Int8Array,
  Uint16Array,
  Uint32Array,
  Uint8Array,
  Uint8ClampedArray ].forEach((constructor) => {
    const length = 2;
    const byteLength = length * constructor.BYTES_PER_ELEMENT;
    const array = vm.runInNewContext(
      'new constructor(new ArrayBuffer(byteLength), 0, length)',
      { constructor, byteLength, length }
    );
    array[0] = 65;
    array[1] = 97;
    assert.strictEqual(
      util.inspect(array, true),
<<<<<<< HEAD
                 `${constructor.name} [\n` +
                 `  65,\n` +
                 `  97,\n` +
                 `  [BYTES_PER_ELEMENT]: ${constructor.BYTES_PER_ELEMENT},\n` +
                 `  [length]: ${length},\n` +
                 `  [byteLength]: ${byteLength},\n` +
                 `  [byteOffset]: 0,\n` +
                 `  [buffer]: ArrayBuffer { byteLength: ${byteLength} } ]`);
=======
      `${constructor.name} [\n` +
      '  65,\n' +
      '  97,\n' +
      `  [BYTES_PER_ELEMENT]: ${constructor.BYTES_PER_ELEMENT},\n` +
      `  [length]: ${length},\n` +
      `  [byteLength]: ${byteLength},\n` +
      '  [byteOffset]: 0,\n' +
      `  [buffer]: ArrayBuffer { byteLength: ${byteLength} } ]`);
>>>>>>> 4d3b487b
    assert.strictEqual(
      util.inspect(array, false),
      `${constructor.name} [ 65, 97 ]`
    );
  });

// Due to the hash seed randomization it's not deterministic the order that
// the following ways this hash is displayed.
// See http://codereview.chromium.org/9124004/

{
  const out = util.inspect(Object.create({},
      {visible: {value: 1, enumerable: true}, hidden: {value: 2}}), true);
  if (out !== '{ [hidden]: 2, visible: 1 }' &&
      out !== '{ visible: 1, [hidden]: 2 }') {
    common.fail(`unexpected value for out ${out}`);
  }
}

// Objects without prototype
{
  const out = util.inspect(Object.create(null,
    { name: {value: 'Tim', enumerable: true},
      hidden: {value: 'secret'}}), true);
  if (out !== "{ [hidden]: 'secret', name: 'Tim' }" &&
      out !== "{ name: 'Tim', [hidden]: 'secret' }") {
    common.fail(`unexpected value for out ${out}`);
  }
}

assert.strictEqual(
  util.inspect(Object.create(null,
    {name: {value: 'Tim', enumerable: true},
      hidden: {value: 'secret'}})),
  '{ name: \'Tim\' }'
);


// Dynamic properties
assert.strictEqual(util.inspect({get readonly() {}}),
  '{ readonly: [Getter] }');

assert.strictEqual(util.inspect({get readwrite() {}, set readwrite(val) {}}),
  '{ readwrite: [Getter/Setter] }');

assert.strictEqual(util.inspect({set writeonly(val) {}}),
  '{ writeonly: [Setter] }');

var value = {};
value['a'] = value;
assert.strictEqual(util.inspect(value), '{ a: [Circular] }');

// Array with dynamic properties
value = [1, 2, 3];
Object.defineProperty(
  value,
  'growingLength',
  {
    enumerable: true,
    get: () => { this.push(true); return this.length; }
  }
);
assert.strictEqual(util.inspect(value), '[ 1, 2, 3, growingLength: [Getter] ]');

// Function with properties
value = function() {};
value.aprop = 42;
assert.strictEqual(util.inspect(value), common.engineSpecificMessage({
  v8: '{ [Function: value] aprop: 42 }',
  chakracore: '{ [Function: value] aprop: 42 }'
}));

// Anonymous function with properties
value = (() => function() {})();
value.aprop = 42;
assert.strictEqual(util.inspect(value), '{ [Function] aprop: 42 }');

// Regular expressions with properties
value = /123/ig;
value.aprop = 42;
assert.strictEqual(util.inspect(value), '{ /123/gi aprop: 42 }');

// Dates with properties
value = new Date('Sun, 14 Feb 2010 11:48:40 GMT');
value.aprop = 42;
assert.strictEqual(util.inspect(value), '{ 2010-02-14T11:48:40.000Z aprop: 42 }'
);

// test the internal isDate implementation
var Date2 = require('vm').runInNewContext('Date');
var d = new Date2();
var orig = util.inspect(d);
Date2.prototype.foo = 'bar';
var after = util.inspect(d);
assert.strictEqual(orig, after);

// test positive/negative zero
assert.strictEqual(util.inspect(0), '0');
assert.strictEqual(util.inspect(-0), '-0');

// test for sparse array
var a = ['foo', 'bar', 'baz'];
assert.strictEqual(util.inspect(a), '[ \'foo\', \'bar\', \'baz\' ]');
delete a[1];
assert.strictEqual(util.inspect(a), '[ \'foo\', , \'baz\' ]');
assert.strictEqual(
  util.inspect(a, true),
  '[ \'foo\', , \'baz\', [length]: 3 ]'
);
assert.strictEqual(util.inspect(new Array(5)), '[ , , , ,  ]');

// Skip for chakra engine as debugger support not yet present
if (!common.isChakraEngine) {
// test for Array constructor in different context
{
  const Debug = require('vm').runInDebugContext('Debug');
  const map = new Map();
  map.set(1, 2);
  const mirror = Debug.MakeMirror(map.entries(), true);
  const vals = mirror.preview();
  const valsOutput = [];
  for (const o of vals) {
    valsOutput.push(o);
  }

  assert.strictEqual(util.inspect(valsOutput), '[ [ 1, 2 ] ]');
}
}

// test for other constructors in different context
var obj = require('vm').runInNewContext('(function(){return {}})()', {});
assert.strictEqual(util.inspect(obj), '{}');
obj = require('vm').runInNewContext('var m=new Map();m.set(1,2);m', {});
assert.strictEqual(util.inspect(obj), 'Map { 1 => 2 }');
obj = require('vm').runInNewContext('var s=new Set();s.add(1);s.add(2);s', {});
assert.strictEqual(util.inspect(obj), 'Set { 1, 2 }');
obj = require('vm').runInNewContext('fn=function(){};new Promise(fn,fn)', {});
assert.strictEqual(util.inspect(obj), common.engineSpecificMessage({
  v8: 'Promise { <pending> }',
  chakracore: 'Promise {}'
}));

// test for property descriptors
var getter = Object.create(null, {
  a: {
    get: function() { return 'aaa'; }
  }
});
var setter = Object.create(null, {
  b: {
    set: function() {}
  }
});
var getterAndSetter = Object.create(null, {
  c: {
    get: function() { return 'ccc'; },
    set: function() {}
  }
});
assert.strictEqual(util.inspect(getter, true), '{ [a]: [Getter] }');
assert.strictEqual(util.inspect(setter, true), '{ [b]: [Setter] }');
assert.strictEqual(
  util.inspect(getterAndSetter, true),
  '{ [c]: [Getter/Setter] }'
);

// exceptions should print the error message, not '{}'
const errors = [];
errors.push(new Error());
errors.push(new Error('FAIL'));
errors.push(new TypeError('FAIL'));
errors.push(new SyntaxError('FAIL'));
errors.forEach(function(err) {
  assert.strictEqual(util.inspect(err), err.stack);
});
try {
  undef(); // eslint-disable-line no-undef
} catch (e) {
  assert.strictEqual(util.inspect(e), e.stack);
}
var ex = util.inspect(new Error('FAIL'), true);
assert(ex.includes('Error: FAIL'));
assert(ex.includes('[stack]'));
assert(ex.includes('[message]'));
// Doesn't capture stack trace
function BadCustomError(msg) {
  Error.call(this);
  Object.defineProperty(this, 'message',
                        { value: msg, enumerable: false });
  Object.defineProperty(this, 'name',
                        { value: 'BadCustomError', enumerable: false });
}
util.inherits(BadCustomError, Error);
assert.strictEqual(
  util.inspect(new BadCustomError('foo')),
  '[BadCustomError: foo]'
);

// GH-1941
// should not throw:
assert.strictEqual(util.inspect(Object.create(Date.prototype)), 'Date {}');

// GH-1944
assert.doesNotThrow(function() {
  var d = new Date();
  d.toUTCString = null;
  util.inspect(d);
});

assert.doesNotThrow(function() {
  var d = new Date();
  d.toISOString = null;
  util.inspect(d);
});

assert.doesNotThrow(function() {
  var r = /regexp/;
  r.toString = null;
  util.inspect(r);
});

// bug with user-supplied inspect function returns non-string
assert.doesNotThrow(function() {
  util.inspect([{
    inspect: function() { return 123; }
  }]);
});

// GH-2225
{
  const x = { inspect: util.inspect };
  assert.strictEqual(util.inspect(x).includes('inspect'), true);
}

// util.inspect should not display the escaped value of a key.
var w = {
  '\\': 1,
  '\\\\': 2,
  '\\\\\\': 3,
  '\\\\\\\\': 4,
};

var y = ['a', 'b', 'c'];
y['\\\\\\'] = 'd';

assert.strictEqual(
  util.inspect(w),
  '{ \'\\\': 1, \'\\\\\': 2, \'\\\\\\\': 3, \'\\\\\\\\\': 4 }'
);
assert.strictEqual(
  util.inspect(y),
  '[ \'a\', \'b\', \'c\', \'\\\\\\\': \'d\' ]'
);

// util.inspect.styles and util.inspect.colors
function test_color_style(style, input, implicit) {
  var color_name = util.inspect.styles[style];
  var color = ['', ''];
  if (util.inspect.colors[color_name])
    color = util.inspect.colors[color_name];

  var without_color = util.inspect(input, false, 0, false);
  var with_color = util.inspect(input, false, 0, true);
  var expect = '\u001b[' + color[0] + 'm' + without_color +
               '\u001b[' + color[1] + 'm';
  assert.strictEqual(
    with_color,
    expect,
    `util.inspect color for style ${style}`);
}

test_color_style('special', function() {});
test_color_style('number', 123.456);
test_color_style('boolean', true);
test_color_style('undefined', undefined);
test_color_style('null', null);
test_color_style('string', 'test string');
test_color_style('date', new Date());
test_color_style('regexp', /regexp/);

// an object with "hasOwnProperty" overwritten should not throw
assert.doesNotThrow(function() {
  util.inspect({
    hasOwnProperty: null
  });
});

// new API, accepts an "options" object
{
  const subject = { foo: 'bar', hello: 31, a: { b: { c: { d: 0 } } } };
  Object.defineProperty(subject, 'hidden', { enumerable: false, value: null });

  assert.strictEqual(
    util.inspect(subject, { showHidden: false }).includes('hidden'),
    false
  );
  assert.strictEqual(
    util.inspect(subject, { showHidden: true }).includes('hidden'),
    true
  );
  assert.strictEqual(
    util.inspect(subject, { colors: false }).includes('\u001b[32m'),
    false
  );
  assert.strictEqual(
    util.inspect(subject, { colors: true }).includes('\u001b[32m'),
    true
  );
  assert.strictEqual(
    util.inspect(subject, { depth: 2 }).includes('c: [Object]'),
    true
  );
  assert.strictEqual(
    util.inspect(subject, { depth: 0 }).includes('a: [Object]'),
    true
  );
  assert.strictEqual(
    util.inspect(subject, { depth: null }).includes('{ d: 0 }'),
    true
  );
}

{
  // "customInspect" option can enable/disable calling inspect() on objects
  const subject = { inspect: function() { return 123; } };

  assert.strictEqual(
    util.inspect(subject, { customInspect: true }).includes('123'),
    true
  );
  assert.strictEqual(
    util.inspect(subject, { customInspect: true }).includes('inspect'),
    false
  );
  assert.strictEqual(
    util.inspect(subject, { customInspect: false }).includes('123'),
    false
  );
  assert.strictEqual(
    util.inspect(subject, { customInspect: false }).includes('inspect'),
    true
  );

  // custom inspect() functions should be able to return other Objects
  subject.inspect = function() { return { foo: 'bar' }; };

  assert.strictEqual(util.inspect(subject), '{ foo: \'bar\' }');

  subject.inspect = function(depth, opts) {
    assert.strictEqual(opts.customInspectOptions, true);
  };

  util.inspect(subject, { customInspectOptions: true });
}

{
  // "customInspect" option can enable/disable calling [util.inspect.custom]()
  const subject = { [util.inspect.custom]: function() { return 123; } };

  assert.strictEqual(
    util.inspect(subject, { customInspect: true }).includes('123'),
    true
  );
  assert.strictEqual(
    util.inspect(subject, { customInspect: false }).includes('123'),
    false
  );

  // a custom [util.inspect.custom]() should be able to return other Objects
  subject[util.inspect.custom] = function() { return { foo: 'bar' }; };

  assert.strictEqual(util.inspect(subject), '{ foo: \'bar\' }');

  subject[util.inspect.custom] = function(depth, opts) {
    assert.strictEqual(opts.customInspectOptions, true);
  };

  util.inspect(subject, { customInspectOptions: true });
}

{
  // [util.inspect.custom] takes precedence over inspect
  const subject = {
    [util.inspect.custom]() { return 123; },
    inspect() { return 456; }
  };

  assert.strictEqual(
    util.inspect(subject, { customInspect: true }).includes('123'),
    true
  );
  assert.strictEqual(
    util.inspect(subject, { customInspect: false }).includes('123'),
    false
  );
  assert.strictEqual(
    util.inspect(subject, { customInspect: true }).includes('456'),
    false
  );
  assert.strictEqual(
    util.inspect(subject, { customInspect: false }).includes('456'),
    false
  );
}

{
  // Returning `this` from a custom inspection function works.
  assert.strictEqual(util.inspect({ a: 123, inspect() { return this; } }),
                     '{ a: 123, inspect: [Function: inspect] }');

  const subject = { a: 123, [util.inspect.custom]() { return this; } };
  assert.strictEqual(util.inspect(subject),
                     '{ a: 123 }');
}

// util.inspect with "colors" option should produce as many lines as without it
function test_lines(input) {
  var count_lines = function(str) {
    return (str.match(/\n/g) || []).length;
  };

  var without_color = util.inspect(input);
  var with_color = util.inspect(input, {colors: true});
  assert.strictEqual(count_lines(without_color), count_lines(with_color));
}

test_lines([1, 2, 3, 4, 5, 6, 7]);
test_lines(function() {
  var big_array = [];
  for (var i = 0; i < 100; i++) {
    big_array.push(i);
  }
  return big_array;
}());
test_lines({foo: 'bar', baz: 35, b: {a: 35}});
test_lines({
  foo: 'bar',
  baz: 35,
  b: {a: 35},
  very_long_key: 'very_long_value',
  even_longer_key: ['with even longer value in array']
});

// test boxed primitives output the correct values
assert.strictEqual(util.inspect(new String('test')), '[String: \'test\']');
assert.strictEqual(
  util.inspect(Object(Symbol('test'))),
  '[Symbol: Symbol(test)]'
);
assert.strictEqual(util.inspect(new Boolean(false)), '[Boolean: false]');
assert.strictEqual(util.inspect(new Boolean(true)), '[Boolean: true]');
assert.strictEqual(util.inspect(new Number(0)), '[Number: 0]');
assert.strictEqual(util.inspect(new Number(-0)), '[Number: -0]');
assert.strictEqual(util.inspect(new Number(-1.1)), '[Number: -1.1]');
assert.strictEqual(util.inspect(new Number(13.37)), '[Number: 13.37]');

// test boxed primitives with own properties
var str = new String('baz');
str.foo = 'bar';
assert.strictEqual(util.inspect(str), '{ [String: \'baz\'] foo: \'bar\' }');

var bool = new Boolean(true);
bool.foo = 'bar';
assert.strictEqual(util.inspect(bool), '{ [Boolean: true] foo: \'bar\' }');

var num = new Number(13.37);
num.foo = 'bar';
assert.strictEqual(util.inspect(num), '{ [Number: 13.37] foo: \'bar\' }');

// test es6 Symbol
if (typeof Symbol !== 'undefined') {
  assert.strictEqual(util.inspect(Symbol()), 'Symbol()');
  assert.strictEqual(util.inspect(Symbol(123)), 'Symbol(123)');
  assert.strictEqual(util.inspect(Symbol('hi')), 'Symbol(hi)');
  assert.strictEqual(util.inspect([Symbol()]), '[ Symbol() ]');
  assert.strictEqual(util.inspect({ foo: Symbol() }), '{ foo: Symbol() }');

  const options = { showHidden: true };
  let subject = {};

  subject[Symbol('symbol')] = 42;

  assert.strictEqual(util.inspect(subject), '{}');
  assert.strictEqual(
    util.inspect(subject, options),
    '{ [Symbol(symbol)]: 42 }'
  );

  subject = [1, 2, 3];
  subject[Symbol('symbol')] = 42;

  assert.strictEqual(util.inspect(subject), '[ 1, 2, 3 ]');
  assert.strictEqual(util.inspect(subject, options),
      '[ 1, 2, 3, [length]: 3, [Symbol(symbol)]: 42 ]');
}

// test Set
assert.strictEqual(util.inspect(new Set()), 'Set {}');
assert.strictEqual(util.inspect(new Set([1, 2, 3])), 'Set { 1, 2, 3 }');
var set = new Set(['foo']);
set.bar = 42;
assert.strictEqual(
  util.inspect(set, true),
  'Set { \'foo\', [size]: 1, bar: 42 }'
);

// test Map
{
  assert.strictEqual(util.inspect(new Map()), 'Map {}');
  assert.strictEqual(util.inspect(new Map([[1, 'a'], [2, 'b'], [3, 'c']])),
               'Map { 1 => \'a\', 2 => \'b\', 3 => \'c\' }');
  const map = new Map([['foo', null]]);
  map.bar = 42;
  assert.strictEqual(util.inspect(map, true),
               'Map { \'foo\' => null, [size]: 1, bar: 42 }');
}

// test Promise
<<<<<<< HEAD
assert.strictEqual(util.inspect(Promise.resolve(3)),
 common.engineSpecificMessage({
   v8: 'Promise { 3 }',
   chakracore: 'Promise {}'
 }));
assert.strictEqual(util.inspect(Promise.reject(3)),
 common.engineSpecificMessage({
   v8: 'Promise { <rejected> 3 }',
   chakracore: 'Promise {}'
 }));
assert.strictEqual(util.inspect(new Promise(function() {})),
  common.engineSpecificMessage({
    v8: 'Promise { <pending> }',
    chakracore: 'Promise {}'
  }));
=======
assert.strictEqual(util.inspect(Promise.resolve(3)), 'Promise { 3 }');

{
  const rejected = Promise.reject(3);
  assert.strictEqual(util.inspect(rejected), 'Promise { <rejected> 3 }');
  // squelch UnhandledPromiseRejection
  rejected.catch(() => {});
}

assert.strictEqual(
  util.inspect(new Promise(function() {})),
  'Promise { <pending> }'
);
>>>>>>> 4d3b487b
var promise = Promise.resolve('foo');
promise.bar = 42;
assert.strictEqual(util.inspect(promise), common.engineSpecificMessage({
  v8: 'Promise { \'foo\', bar: 42 }',
  chakracore: 'Promise { bar: 42 }'
}));

// Make sure it doesn't choke on polyfills. Unlike Set/Map, there is no standard
// interface to synchronously inspect a Promise, so our techniques only work on
// a bonafide native Promise.
var oldPromise = Promise;
global.Promise = function() { this.bar = 42; };
assert.strictEqual(util.inspect(new Promise()), common.engineSpecificMessage({
  v8: '{ bar: 42 }',
  chakracore: 'Object { \'<unknown>\', bar: 42 }'
}));
global.Promise = oldPromise;

// Skip for chakra engine as debugger support not yet present
// below code uses `Debug.MakeMirror` to inspect
if (!common.isChakraEngine) {
// Map/Set Iterators
var m = new Map([['foo', 'bar']]);
assert.strictEqual(util.inspect(m.keys()), 'MapIterator { \'foo\' }');
assert.strictEqual(util.inspect(m.values()), 'MapIterator { \'bar\' }');
assert.strictEqual(util.inspect(m.entries()),
                   'MapIterator { [ \'foo\', \'bar\' ] }');
// make sure the iterator doesn't get consumed
var keys = m.keys();
assert.strictEqual(util.inspect(keys), 'MapIterator { \'foo\' }');
assert.strictEqual(util.inspect(keys), 'MapIterator { \'foo\' }');

var s = new Set([1, 3]);
assert.strictEqual(util.inspect(s.keys()), 'SetIterator { 1, 3 }');
assert.strictEqual(util.inspect(s.values()), 'SetIterator { 1, 3 }');
assert.strictEqual(util.inspect(s.entries()),
                   'SetIterator { [ 1, 1 ], [ 3, 3 ] }');
// make sure the iterator doesn't get consumed
keys = s.keys();
assert.strictEqual(util.inspect(keys), 'SetIterator { 1, 3 }');
assert.strictEqual(util.inspect(keys), 'SetIterator { 1, 3 }');
}

// Test alignment of items in container
// Assumes that the first numeric character is the start of an item.

function checkAlignment(container) {
  var lines = util.inspect(container).split('\n');
  var pos;
  lines.forEach(function(line) {
    var npos = line.search(/\d/);
    if (npos !== -1) {
      if (pos !== undefined)
        assert.strictEqual(pos, npos, 'container items not aligned');
      pos = npos;
    }
  });
}

var big_array = [];
for (var i = 0; i < 100; i++) {
  big_array.push(i);
}

checkAlignment(big_array);
checkAlignment(function() {
  var obj = {};
  big_array.forEach(function(v) {
    obj[v] = null;
  });
  return obj;
}());
checkAlignment(new Set(big_array));
checkAlignment(new Map(big_array.map(function(y) { return [y, null]; })));


// Test display of constructors
{
  class ObjectSubclass {}
  class ArraySubclass extends Array {}
  class SetSubclass extends Set {}
  class MapSubclass extends Map {}
  class PromiseSubclass extends Promise {}

  const x = new ObjectSubclass();
  x.foo = 42;
  assert.strictEqual(util.inspect(x),
               'ObjectSubclass { foo: 42 }');
  assert.strictEqual(util.inspect(new ArraySubclass(1, 2, 3)),
               'ArraySubclass [ 1, 2, 3 ]');
  assert.strictEqual(util.inspect(new SetSubclass([1, 2, 3])),
               'SetSubclass { 1, 2, 3 }');
  assert.strictEqual(util.inspect(new MapSubclass([['foo', 42]])),
              'MapSubclass { \'foo\' => 42 }');
  assert.strictEqual(util.inspect(new PromiseSubclass(function() {})),
    common.engineSpecificMessage({
      v8: 'PromiseSubclass { <pending> }',
      chakracore: 'PromiseSubclass {}'
    }));
}

// Corner cases.
{
  const x = { constructor: 42 };
  assert.strictEqual(util.inspect(x), '{ constructor: 42 }');
}

{
  const x = {};
  Object.defineProperty(x, 'constructor', {
    get: function() {
      throw new Error('should not access constructor');
    },
    enumerable: true
  });
  assert.strictEqual(util.inspect(x), '{ constructor: [Getter] }');
}

{
  const x = new function() {}; // eslint-disable-line new-parens
  assert.strictEqual(util.inspect(x), '{}');
}

{
  const x = Object.create(null);
  assert.strictEqual(util.inspect(x), '{}');
}

// The following maxArrayLength tests were introduced after v6.0.0 was released.
// Do not backport to v5/v4 unless all of
// https://github.com/nodejs/node/pull/6334 is backported.
{
  const x = Array(101);
  assert(/1 more item/.test(util.inspect(x)));
}

{
  const x = Array(101);
  assert(!/1 more item/.test(util.inspect(x, {maxArrayLength: 101})));
}

{
  const x = Array(101);
  assert(/^\[ ... 101 more items ]$/.test(
      util.inspect(x, {maxArrayLength: 0})));
}

{
  const x = new Uint8Array(101);
  assert(/1 more item/.test(util.inspect(x)));
}

{
  const x = new Uint8Array(101);
  assert(!/1 more item/.test(util.inspect(x, {maxArrayLength: 101})));
}

{
  const x = new Uint8Array(101);
  assert(/\[ ... 101 more items ]$/.test(
      util.inspect(x, {maxArrayLength: 0})));
}

{
  const x = Array(101);
  assert(!/1 more item/.test(util.inspect(x, {maxArrayLength: null})));
}

{
  const x = Array(101);
  assert(!/1 more item/.test(util.inspect(x, {maxArrayLength: Infinity})));
}

{
  const x = new Uint8Array(101);
  assert(!/1 more item/.test(util.inspect(x, {maxArrayLength: null})));
}

{
  const x = new Uint8Array(101);
  assert(!/1 more item/.test(util.inspect(x, {maxArrayLength: Infinity})));
}

{
  const obj = {foo: 'abc', bar: 'xyz'};
  const oneLine = util.inspect(obj, {breakLength: Infinity});
  // Subtract four for the object's two curly braces and two spaces of padding.
  // Add one more to satisfy the strictly greater than condition in the code.
  const breakpoint = oneLine.length - 5;
  const twoLines = util.inspect(obj, {breakLength: breakpoint});

  assert.strictEqual(oneLine, '{ foo: \'abc\', bar: \'xyz\' }');
  assert.strictEqual(oneLine, util.inspect(obj, {breakLength: breakpoint + 1}));
  assert.strictEqual(twoLines, '{ foo: \'abc\',\n  bar: \'xyz\' }');
}

// util.inspect.defaultOptions tests
{
  const arr = Array(101);
  const obj = {a: {a: {a: {a: 1}}}};

  const oldOptions = Object.assign({}, util.inspect.defaultOptions);

  // Set single option through property assignment
  util.inspect.defaultOptions.maxArrayLength = null;
  assert(!/1 more item/.test(util.inspect(arr)));
  util.inspect.defaultOptions.maxArrayLength = oldOptions.maxArrayLength;
  assert(/1 more item/.test(util.inspect(arr)));
  util.inspect.defaultOptions.depth = null;
  assert(!/Object/.test(util.inspect(obj)));
  util.inspect.defaultOptions.depth = oldOptions.depth;
  assert(/Object/.test(util.inspect(obj)));
  assert.strictEqual(
    JSON.stringify(util.inspect.defaultOptions),
    JSON.stringify(oldOptions)
  );

  // Set multiple options through object assignment
  util.inspect.defaultOptions = {maxArrayLength: null, depth: null};
  assert(!/1 more item/.test(util.inspect(arr)));
  assert(!/Object/.test(util.inspect(obj)));
  util.inspect.defaultOptions = oldOptions;
  assert(/1 more item/.test(util.inspect(arr)));
  assert(/Object/.test(util.inspect(obj)));
  assert.strictEqual(
    JSON.stringify(util.inspect.defaultOptions),
    JSON.stringify(oldOptions)
  );

  assert.throws(() => {
    util.inspect.defaultOptions = null;
  }, /"options" must be an object/);

  assert.throws(() => {
    util.inspect.defaultOptions = 'bad';
  }, /"options" must be an object/);
}

assert.doesNotThrow(() => util.inspect(process));<|MERGE_RESOLUTION|>--- conflicted
+++ resolved
@@ -146,16 +146,6 @@
     array[1] = 97;
     assert.strictEqual(
       util.inspect(array, true),
-<<<<<<< HEAD
-                 `${constructor.name} [\n` +
-                 `  65,\n` +
-                 `  97,\n` +
-                 `  [BYTES_PER_ELEMENT]: ${constructor.BYTES_PER_ELEMENT},\n` +
-                 `  [length]: ${length},\n` +
-                 `  [byteLength]: ${byteLength},\n` +
-                 `  [byteOffset]: 0,\n` +
-                 `  [buffer]: ArrayBuffer { byteLength: ${byteLength} } ]`);
-=======
       `${constructor.name} [\n` +
       '  65,\n' +
       '  97,\n' +
@@ -164,7 +154,7 @@
       `  [byteLength]: ${byteLength},\n` +
       '  [byteOffset]: 0,\n' +
       `  [buffer]: ArrayBuffer { byteLength: ${byteLength} } ]`);
->>>>>>> 4d3b487b
+
     assert.strictEqual(
       util.inspect(array, false),
       `${constructor.name} [ 65, 97 ]`
@@ -191,16 +181,6 @@
     array[1] = 97;
     assert.strictEqual(
       util.inspect(array, true),
-<<<<<<< HEAD
-                 `${constructor.name} [\n` +
-                 `  65,\n` +
-                 `  97,\n` +
-                 `  [BYTES_PER_ELEMENT]: ${constructor.BYTES_PER_ELEMENT},\n` +
-                 `  [length]: ${length},\n` +
-                 `  [byteLength]: ${byteLength},\n` +
-                 `  [byteOffset]: 0,\n` +
-                 `  [buffer]: ArrayBuffer { byteLength: ${byteLength} } ]`);
-=======
       `${constructor.name} [\n` +
       '  65,\n' +
       '  97,\n' +
@@ -209,7 +189,7 @@
       `  [byteLength]: ${byteLength},\n` +
       '  [byteOffset]: 0,\n' +
       `  [buffer]: ArrayBuffer { byteLength: ${byteLength} } ]`);
->>>>>>> 4d3b487b
+
     assert.strictEqual(
       util.inspect(array, false),
       `${constructor.name} [ 65, 97 ]`
@@ -728,37 +708,29 @@
 }
 
 // test Promise
-<<<<<<< HEAD
 assert.strictEqual(util.inspect(Promise.resolve(3)),
  common.engineSpecificMessage({
    v8: 'Promise { 3 }',
    chakracore: 'Promise {}'
  }));
+ {
+  const rejected = Promise.reject(3);
+  assert.strictEqual(util.inspect(rejected), 
+    common.engineSpecificMessage({
+      v8: 'Promise { <rejected> 3 }',
+      chakracore: 'Promise {}'
+  }));  
+  // squelch UnhandledPromiseRejection
+  rejected.catch(() => {});
+}
 assert.strictEqual(util.inspect(Promise.reject(3)),
- common.engineSpecificMessage({
-   v8: 'Promise { <rejected> 3 }',
-   chakracore: 'Promise {}'
- }));
+
 assert.strictEqual(util.inspect(new Promise(function() {})),
   common.engineSpecificMessage({
     v8: 'Promise { <pending> }',
     chakracore: 'Promise {}'
   }));
-=======
-assert.strictEqual(util.inspect(Promise.resolve(3)), 'Promise { 3 }');
-
-{
-  const rejected = Promise.reject(3);
-  assert.strictEqual(util.inspect(rejected), 'Promise { <rejected> 3 }');
-  // squelch UnhandledPromiseRejection
-  rejected.catch(() => {});
-}
-
-assert.strictEqual(
-  util.inspect(new Promise(function() {})),
-  'Promise { <pending> }'
-);
->>>>>>> 4d3b487b
+
 var promise = Promise.resolve('foo');
 promise.bar = 42;
 assert.strictEqual(util.inspect(promise), common.engineSpecificMessage({
