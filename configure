--- conflicted
+++ resolved
@@ -1262,7 +1262,12 @@
         pprint.pformat(icu_config, indent=2) + '\n')
   return  # end of configure_intl
 
-<<<<<<< HEAD
+def configure_inspector(o):
+  disable_inspector = (options.without_inspector or
+                       options.with_intl in (None, 'none') or
+                       options.without_ssl)
+  o['variables']['v8_inspector'] = b(not disable_inspector)
+
 def configure_engine(o):
   engine = options.engine.lower()
   o['variables']['node_engine'] = engine
@@ -1271,13 +1276,6 @@
     o['variables']['node_use_bundled_v8'] = b(False)
     o['variables']['v8_inspector'] = b(False)
     o['variables']['v8_enable_i18n_support'] = 0
-=======
-def configure_inspector(o):
-  disable_inspector = (options.without_inspector or
-                       options.with_intl in (None, 'none') or
-                       options.without_ssl)
-  o['variables']['v8_inspector'] = b(not disable_inspector)
->>>>>>> 4d3b487b
 
 output = {
   'variables': {},
@@ -1309,11 +1307,8 @@
 configure_openssl(output)
 configure_intl(output)
 configure_static(output)
-<<<<<<< HEAD
+configure_inspector(output)
 configure_engine(output)
-=======
-configure_inspector(output)
->>>>>>> 4d3b487b
 
 # variables should be a root level element,
 # move everything else to target_defaults
