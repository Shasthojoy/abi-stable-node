'use strict';
var common = require('../common');
var assert = require('assert');
var exec = require('child_process').exec;
var path = require('path');

function errExec(script, callback) {
  var cmd = '"' + process.argv[0] + '" "' +
            path.join(common.fixturesDir, script) + '"';
  return exec(cmd, function(err, stdout, stderr) {
    // There was some error
    assert.ok(err);

    if (!common.isChakraEngine) {
      // More than one line of error output. (not necessarily for chakra engine)
      assert.ok(stderr.split('\n').length > 2);
    }

    if (!common.isChakraEngine) { // chakra does not output script
      // Assert the script is mentioned in error output.
      assert.ok(stderr.indexOf(script) >= 0);
    }

    // Proxy the args for more tests.
    callback(err, stdout, stderr);
  });
}


// Simple throw error
errExec('throws_error.js', common.mustCall(function(err, stdout, stderr) {
  assert.ok(/blah/.test(stderr));
}));


// Trying to JSON.parse(undefined)
errExec('throws_error2.js', common.mustCall(function(err, stdout, stderr) {
  assert.ok(/SyntaxError/.test(stderr));
}));


// Trying to JSON.parse(undefined) in nextTick
errExec('throws_error3.js', common.mustCall(function(err, stdout, stderr) {
  assert.ok(/SyntaxError/.test(stderr));
}));


// throw ILLEGAL error
<<<<<<< HEAD
errExec('throws_error4.js', function(err, stdout, stderr) {
  if (!common.isChakraEngine) { // chakra does not output source line
    assert.ok(/\/\*\*/.test(stderr));
  }
=======
errExec('throws_error4.js', common.mustCall(function(err, stdout, stderr) {
  assert.ok(/\/\*\*/.test(stderr));
>>>>>>> 2554549a
  assert.ok(/SyntaxError/.test(stderr));
}));

// Specific long exception line doesn't result in stack overflow
errExec('throws_error5.js', common.mustCall(function(err, stdout, stderr) {
  assert.ok(/SyntaxError/.test(stderr));
}));

// Long exception line with length > errorBuffer doesn't result in assertion
errExec('throws_error6.js', common.mustCall(function(err, stdout, stderr) {
  assert.ok(/SyntaxError/.test(stderr));
}));

// Object that throws in toString() doesn't print garbage
errExec('throws_error7.js', common.mustCall(function(err, stdout, stderr) {
  assert.ok(/<toString\(\) threw exception/.test(stderr));
}));<|MERGE_RESOLUTION|>--- conflicted
+++ resolved
@@ -46,15 +46,10 @@
 
 
 // throw ILLEGAL error
-<<<<<<< HEAD
-errExec('throws_error4.js', function(err, stdout, stderr) {
+errExec('throws_error4.js', common.mustCall(function(err, stdout, stderr) {
   if (!common.isChakraEngine) { // chakra does not output source line
     assert.ok(/\/\*\*/.test(stderr));
   }
-=======
-errExec('throws_error4.js', common.mustCall(function(err, stdout, stderr) {
-  assert.ok(/\/\*\*/.test(stderr));
->>>>>>> 2554549a
   assert.ok(/SyntaxError/.test(stderr));
 }));
 
