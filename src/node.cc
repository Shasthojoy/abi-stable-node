--- conflicted
+++ resolved
@@ -3766,17 +3766,13 @@
   } else {
     env->debugger_agent()->set_dispatch_handler(
           DispatchMessagesDebugAgentCallback);
-<<<<<<< HEAD
 #if defined(NODE_ENGINE_CHAKRACORE)
   // ChakraShim does not support debugger_agent
   debugger_running = v8::Debug::EnableAgent();
 #else
-    debugger_running = env->debugger_agent()->Start(debug_port, wait);
-#endif
-=======
-    debugger_running =
+   debugger_running =
         env->debugger_agent()->Start(debug_host, debug_port, wait);
->>>>>>> dc174322
+#endif
     if (debugger_running == false) {
       fprintf(stderr, "Starting debugger on %s:%d failed\n",
               debug_host.c_str(), debug_port);
