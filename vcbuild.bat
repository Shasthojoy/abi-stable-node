--- conflicted
+++ resolved
@@ -49,11 +49,7 @@
 if /i "%1"=="ia32"          set target_arch=x86&goto arg-ok
 if /i "%1"=="x86"           set target_arch=x86&goto arg-ok
 if /i "%1"=="x64"           set target_arch=x64&goto arg-ok
-<<<<<<< HEAD
 if /i "%1"=="arm"           set target_arch=arm&goto arg-ok
-if /i "%1"=="vc2013"        set target_env=vc2013&goto arg-ok
-=======
->>>>>>> 74208353
 if /i "%1"=="vc2015"        set target_env=vc2015&goto arg-ok
 if /i "%1"=="noprojgen"     set noprojgen=1&goto arg-ok
 if /i "%1"=="nobuild"       set nobuild=1&goto arg-ok
