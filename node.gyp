--- conflicted
+++ resolved
@@ -18,11 +18,7 @@
     'node_shared_openssl%': 'false',
     'node_v8_options%': '',
     'node_enable_v8_vtunejit%': 'false',
-<<<<<<< HEAD
-    'node_target_type%': 'executable',
     'node_engine%': 'v8',
-=======
->>>>>>> dc174322
     'node_core_target_name%': 'node',
     'library_files': [
       'lib/internal/bootstrap_node.js',
@@ -123,11 +119,7 @@
       'type': '<(node_target_type)',
 
       'dependencies': [
-<<<<<<< HEAD
         'node_js2c#host'
-=======
-        'node_js2c#host',
->>>>>>> dc174322
       ],
 
       'include_dirs': [
@@ -775,16 +767,7 @@
     {
       'target_name': 'cctest',
       'type': 'executable',
-<<<<<<< HEAD
-      'dependencies': [
-        'deps/openssl/openssl.gyp:openssl',
-        'deps/http_parser/http_parser.gyp:http_parser',
-        'deps/gtest/gtest.gyp:gtest',
-        'deps/uv/uv.gyp:libuv',
-      ],
-=======
       'dependencies': [ 'deps/gtest/gtest.gyp:gtest' ],
->>>>>>> dc174322
       'include_dirs': [
         'src',
       ],
@@ -834,21 +817,6 @@
       'sources': [
         'test/cctest/util.cc',
       ],
-<<<<<<< HEAD
-=======
-
-      'conditions': [
-        ['v8_inspector=="true"', {
-          'dependencies': [
-            'deps/openssl/openssl.gyp:openssl',
-            'deps/http_parser/http_parser.gyp:http_parser',
-            'deps/uv/uv.gyp:libuv'
-          ],
-          'sources': [
-            'src/inspector_socket.cc',
-            'test/cctest/test_inspector_socket.cc'
-          ]
-        }],
         [ 'node_use_v8_platform=="true"', {
           'dependencies': [
             'deps/v8/tools/gyp/v8.gyp:v8_libplatform',
@@ -860,8 +828,6 @@
             'deps/v8/tools/gyp/v8.gyp:v8_libplatform'
           ],
         }],
-      ]
->>>>>>> dc174322
     }
   ], # end targets
 
