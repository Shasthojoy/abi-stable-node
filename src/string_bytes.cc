--- conflicted
+++ resolved
@@ -77,17 +77,12 @@
       ExternString* h_str = new ExternString<ResourceType, TypeName>(isolate,
                                                                      data,
                                                                      length);
-<<<<<<< HEAD
       // CHAKRA-TODO: Revert this change. Currently chakrashim
       // String::NewExternal deletes h_str immediately. Avoid accessing h_str
       // after passing it to String::NewExternal.
       size_t byte_length = h_str->byte_length();
       MaybeLocal<String> str = String::NewExternal(isolate, h_str);
       isolate->AdjustAmountOfExternalAllocatedMemory(byte_length);
-=======
-      MaybeLocal<String> str = NewExternal(isolate, h_str);
-      isolate->AdjustAmountOfExternalAllocatedMemory(h_str->byte_length());
->>>>>>> 929b5b92
 
       if (str.IsEmpty()) {
         delete h_str;
